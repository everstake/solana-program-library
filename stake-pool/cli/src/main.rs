mod client;
mod output;

use {
    crate::{
        client::*,
        output::{CliStakePool, CliStakePoolDetails, CliDaoDetails, CliStakePoolStakeAccountInfo, CliStakePools},
    },
    serde::{Deserialize, Serialize},
    clap::{
        crate_description, crate_name, crate_version, value_t, value_t_or_exit, App, AppSettings,
        Arg, ArgGroup, ArgMatches, SubCommand,
    },
    borsh::{BorshDeserialize, BorshSchema, BorshSerialize},
    bytes::Buf,
    solana_clap_utils::{
        input_parsers::{keypair_of, pubkey_of},
        input_validators::{
            is_amount, is_keypair_or_ask_keyword, is_parsable, is_pubkey, is_url,
            is_valid_percentage, is_valid_pubkey, is_valid_signer,
        },
        keypair::{signer_from_path_with_config, SignerFromPathConfig},
    },
    solana_cli_output::OutputFormat,
    solana_client::rpc_client::RpcClient,
    solana_client::rpc_request::RpcRequest,
    solana_program::{
        borsh::{get_instance_packed_len, get_packed_len, try_from_slice_unchecked},
        instruction::Instruction,
        program_pack::Pack,
        pubkey::Pubkey,
        stake,
    },
    solana_remote_wallet::remote_wallet::RemoteWalletManager,
    solana_sdk::{
        commitment_config::CommitmentConfig,
        hash::Hash,
        message::Message,
        native_token::{self, Sol},
        signature::{Keypair, Signer},
        signers::Signers,
        system_instruction,
        transaction::Transaction,
    },
    spl_associated_token_account::get_associated_token_address,
    spl_stake_pool::state::StakeStatus,
    spl_stake_pool::state::ValidatorStakeInfo,
    spl_stake_pool::{
        self, find_stake_program_address, find_transient_stake_program_address,
        find_withdraw_authority_program_address,
        instruction::{FundingType, PreferredValidatorType},
        state::{Fee, FeeType, StakePool, ValidatorList, SimplePda, CommunityToken, DaoState, NetworkAccountType, CommunityTokenStakingRewards, CommunityTokenStakingRewardsCounter, AccountGroup, CommunityTokensCounter},
        MINIMUM_ACTIVE_STAKE,
    },
    std::cmp::Ordering,
    std::str::FromStr,
    std::{process::exit, sync::Arc},
};

// use instruction::create_associated_token_account once ATA 1.0.5 is released
#[allow(deprecated)]
use spl_associated_token_account::create_associated_token_account;

pub(crate) struct Config {
    rpc_client: RpcClient,
    verbose: bool,
    output_format: OutputFormat,
    manager: Box<dyn Signer>,
    staker: Box<dyn Signer>,
    funding_authority: Option<Box<dyn Signer>>,
    token_owner: Box<dyn Signer>,
    fee_payer: Box<dyn Signer>,
    dry_run: bool,
    no_update: bool,
}

type Error = Box<dyn std::error::Error>;
type CommandResult = Result<(), Error>;

const STAKE_STATE_LEN: usize = 200;

macro_rules! unique_signers {
    ($vec:ident) => {
        $vec.sort_by_key(|l| l.pubkey());
        $vec.dedup();
    };
}

fn check_fee_payer_balance(config: &Config, required_balance: u64) -> Result<(), Error> {
    let balance = config.rpc_client.get_balance(&config.fee_payer.pubkey())?;
    if balance < required_balance {
        Err(format!(
            "Fee payer, {}, has insufficient balance: {} required, {} available",
            config.fee_payer.pubkey(),
            Sol(required_balance),
            Sol(balance)
        )
        .into())
    } else {
        Ok(())
    }
}

const FEES_REFERENCE: &str = "Consider setting a minimal fee. \
                              See https://spl.solana.com/stake-pool/fees for more \
                              information about fees and best practices. If you are \
                              aware of the possible risks of a stake pool with no fees, \
                              you may force pool creation with the --unsafe-fees flag.";

fn check_stake_pool_fees(
    epoch_fee: &Fee,
    withdrawal_fee: &Fee,
    deposit_fee: &Fee,
) -> Result<(), Error> {
    if epoch_fee.numerator == 0 || epoch_fee.denominator == 0 {
        return Err(format!("Epoch fee should not be 0. {}", FEES_REFERENCE,).into());
    }
    let is_withdrawal_fee_zero = withdrawal_fee.numerator == 0 || withdrawal_fee.denominator == 0;
    let is_deposit_fee_zero = deposit_fee.numerator == 0 || deposit_fee.denominator == 0;
    if is_withdrawal_fee_zero && is_deposit_fee_zero {
        return Err(format!(
            "Withdrawal and deposit fee should not both be 0. {}",
            FEES_REFERENCE,
        )
        .into());
    }
    Ok(())
}

fn get_signer(
    matches: &ArgMatches<'_>,
    keypair_name: &str,
    keypair_path: &str,
    wallet_manager: &mut Option<Arc<RemoteWalletManager>>,
    signer_from_path_config: SignerFromPathConfig,
) -> Box<dyn Signer> {
    signer_from_path_with_config(
        matches,
        matches.value_of(keypair_name).unwrap_or(keypair_path),
        keypair_name,
        wallet_manager,
        &signer_from_path_config,
    )
    .unwrap_or_else(|e| {
        eprintln!("error: {}", e);
        exit(1);
    })
}

fn get_latest_blockhash(client: &RpcClient) -> Result<Hash, Error> {
    Ok(client
        .get_latest_blockhash_with_commitment(CommitmentConfig::confirmed())?
        .0)
}

fn send_transaction_no_wait(
    config: &Config,
    transaction: Transaction,
) -> solana_client::client_error::Result<()> {
    if config.dry_run {
        let result = config.rpc_client.simulate_transaction(&transaction)?;
        println!("Simulate result: {:?}", result);
    } else {
        let signature = config.rpc_client.send_transaction(&transaction)?;
        println!("Signature: {}", signature);
    }
    Ok(())
}

fn send_transaction(
    config: &Config,
    transaction: Transaction,
) -> solana_client::client_error::Result<()> {
    if config.dry_run {
        let result = config.rpc_client.simulate_transaction(&transaction)?;
        println!("Simulate result: {:?}", result);
    } else {
        let signature = config
            .rpc_client
            .send_and_confirm_transaction_with_spinner(&transaction)?;
        println!("Signature: {}", signature);
    }
    Ok(())
}

fn checked_transaction_with_signers<T: Signers>(
    config: &Config,
    instructions: &[Instruction],
    signers: &T,
) -> Result<Transaction, Error> {
    let recent_blockhash = get_latest_blockhash(&config.rpc_client)?;
    let message = Message::new_with_blockhash(
        instructions,
        Some(&config.fee_payer.pubkey()),
        &recent_blockhash,
    );
    check_fee_payer_balance(config, config.rpc_client.get_fee_for_message(&message)?)?;
    let transaction = Transaction::new(signers, message, recent_blockhash);
    Ok(transaction)
}

fn new_stake_account(
    fee_payer: &Pubkey,
    instructions: &mut Vec<Instruction>,
    lamports: u64,
) -> Keypair {
    // Account for tokens not specified, creating one
    let stake_receiver_keypair = Keypair::new();
    let stake_receiver_pubkey = stake_receiver_keypair.pubkey();
    println!(
        "Creating account to receive stake {}",
        stake_receiver_pubkey
    );

    instructions.push(
        // Creating new account
        system_instruction::create_account(
            fee_payer,
            &stake_receiver_pubkey,
            lamports,
            STAKE_STATE_LEN as u64,
            &stake::program::id(),
        ),
    );

    stake_receiver_keypair
}

const VALIDATOR_MAXIMUM_FEE: f64 = 0.07;
const VALIDATOR_MAXIMUM_SKIPPED_SLOTS: f64 = 0.1;
const VALIDATOR_MINIMUM_APY: f64 = 0.06;
const VALIDATOR_MINIMUM_TOTAL_ACTIVE_STAKE: f64 = 1000.0;
const VALIDATORS_QUANTITY: usize = 25;
const VALIDATORS_OFFSET: usize = 25;
const VALIDATORS_QUERY_SIZE: usize = 1400;

#[derive(Debug)]
pub struct ValidatorComparableParameters {
    fee: f64,
    skipped_slots: f64,
    apy: f64,
    total_active_stake: f64,
}

#[derive(Debug, Clone)]
#[derive(Serialize, Deserialize)]
pub enum ValidatorDropReason {
    HighFee,
    TooManySkippedSlots,
    LowApy,
    LowTotalActiveStake,
    ApyLowerThanNewLowestApy,
    TotalActiveStakeLowerThanQueryOffset,
}

fn check_validator_data(validator_data: &ValidatorsData) -> bool {
    let validator_comparable_parameters = ValidatorComparableParameters {
        fee: validator_data.fee,
        skipped_slots: validator_data.skipped_slots,
        apy: validator_data.apy,
        total_active_stake: validator_data.total_active_stake,
    };
    check_validator(&validator_comparable_parameters)
}

fn check_validator(validator_comparable_parameters: &ValidatorComparableParameters) -> bool {
    return validator_comparable_parameters.fee <= VALIDATOR_MAXIMUM_FEE
        && validator_comparable_parameters.skipped_slots <= VALIDATOR_MAXIMUM_SKIPPED_SLOTS
        && validator_comparable_parameters.apy >= VALIDATOR_MINIMUM_APY
        && validator_comparable_parameters.total_active_stake
            >= VALIDATOR_MINIMUM_TOTAL_ACTIVE_STAKE;
}

// DTO for https://api.stakesolana.app/v1/validators
#[derive(Deserialize, Debug)]
pub struct ValidatorsApiResponse {
    data: Vec<ValidatorsData>,
    #[allow(dead_code)]
    meta_data: ValidatorsMetaData,
}

// DTO for https://api.stakesolana.app/v1/validators
#[derive(Serialize, Deserialize, Debug, Clone, Default)]
pub struct ValidatorsData {
    #[allow(dead_code)]
    name: String,
    #[allow(dead_code)]
    image: String,
    #[allow(dead_code)]
    node_pk: String,
    apy: f64,
    vote_pk: String,
    total_active_stake: f64,
    fee: f64,
    #[allow(dead_code)]
    score: i64,
    skipped_slots: f64,
    #[allow(dead_code)]
    data_center: String,
    #[serde(skip_serializing, skip_deserializing)]
    drop_reasons: Option<Vec<ValidatorDropReason>>,
}

impl std::cmp::PartialEq for ValidatorsData {
    fn eq(&self, other: &Self) -> bool {
        self.vote_pk == other.vote_pk
        && self.node_pk == other.node_pk
    }
}
impl std::cmp::Eq for ValidatorsData {}

// DTO for https://api.stakesolana.app/v1/validators
#[allow(dead_code)]
#[derive(Deserialize, Debug)]
pub struct ValidatorsMetaData {
    limit: i64,
    offset: i64,
    total_amount: u64,
}

#[derive(Clone)]
#[derive(Serialize, Deserialize)]
pub struct ValidatorsDataVec {
    vec: Vec<ValidatorsData>,
    desc: Option<String>,
}

impl ValidatorsDataVec {
    fn new(vec: &[ValidatorsData], desc: Option<String>) -> Self {
        let mut new_self = Self { vec: vec.to_owned(), desc };
        new_self.sort_by_apy();
        new_self
    }

    fn sort_by_apy(&mut self) -> &mut Self{
        self.vec.sort_by(
            |a, b| b.apy.partial_cmp(&a.apy).unwrap()
        );
        self
    }

    fn exclude_current(&mut self, current_validators: &[ValidatorsData]) -> &mut Self{
        current_validators.iter().for_each(
            |cv| self.vec.retain(|x| x != cv)
        );
        self
    }

    fn check_and_shrink(&mut self) -> &mut Self {
        self.vec.retain(|x| check_validator_data(x));
        if self.vec.len() > VALIDATORS_QUANTITY {
            self.vec.resize(VALIDATORS_QUANTITY, ValidatorsData::default());
        }
        self
    }

    fn dry_run_update(&self, potential_validators: &[ValidatorsData]) -> (ValidatorsDataVec, ValidatorsDataVec) {        
        let mut validators_to_be_added: Vec<ValidatorsData> = vec![];
        let mut validators_to_be_removed: Vec<ValidatorsData> = vec![];
        let potential_validators = Self::new(potential_validators, None).check_and_shrink().to_owned();

        potential_validators.vec
            .iter()
            .filter(|pv| !self.vec.contains(pv))
            .for_each(|pv| validators_to_be_added.push(pv.clone()));

        self.vec
            .iter()
            .filter(|pv| !potential_validators.vec.contains(pv))
            .for_each(|pv| validators_to_be_removed.push(pv.clone()));
            
        let mut validators_to_be_removed = ValidatorsDataVec::new(&validators_to_be_removed[..], Some("Validators to be removed".to_string()));
        validators_to_be_added.last().and_then(|last| Some(validators_to_be_removed.mark_dropped(last.apy)));
        ( 
            ValidatorsDataVec::new(&validators_to_be_added[..], Some("Validators to be added".to_string())),
            validators_to_be_removed,
        )
    }

    fn mark_dropped(&mut self, new_lowest_apy: f64) {
        self.vec.iter_mut().for_each(|v| {
            let mut drop_reasons = vec![];
            if v.fee > VALIDATOR_MAXIMUM_FEE { drop_reasons.push(ValidatorDropReason::HighFee) }
            if v.skipped_slots > VALIDATOR_MAXIMUM_SKIPPED_SLOTS { drop_reasons.push(ValidatorDropReason::TooManySkippedSlots) }
            if v.apy < VALIDATOR_MINIMUM_APY { drop_reasons.push(ValidatorDropReason::LowApy) }
            if v.total_active_stake < VALIDATOR_MINIMUM_TOTAL_ACTIVE_STAKE { drop_reasons.push(ValidatorDropReason::LowTotalActiveStake) }           
            if drop_reasons.len() == 0 {
                if v.apy < new_lowest_apy { 
                    drop_reasons.push(ValidatorDropReason::ApyLowerThanNewLowestApy)
                } else {
                    drop_reasons.push(ValidatorDropReason::TotalActiveStakeLowerThanQueryOffset)
                }
            }
            v.drop_reasons = Some(drop_reasons)
        });
    }
}

#[derive(Serialize, Deserialize)]
struct ValidatorsInfo {
    current_validators: ValidatorsDataVec,
    potential_validators: ValidatorsDataVec,
    validators_to_be_added: ValidatorsDataVec,
    validators_to_be_removed: ValidatorsDataVec,
}

impl ValidatorsInfo {
    fn url_get_current_validators() -> String {
        format!("https://api.stakesolana.app/v1/pool-validators/EverSOL?sort=apy&desc=true&offset=0&limit={}",
            VALIDATORS_QUANTITY,
        )
    }
    
    fn url_get_potential_validators() -> String {
        format!("https://api.stakesolana.app/v1/validators?sort=stake&desc=true&offset={}&limit={}",
            VALIDATORS_OFFSET,
            VALIDATORS_QUERY_SIZE,
        )
    }

    fn new() -> Result<Self, Error> {
        let response = reqwest::blocking::get(Self::url_get_current_validators())?;
        let current_validators_response: ValidatorsApiResponse =
            serde_json::from_slice(&response.bytes()?[..])?;
        let current_validators = ValidatorsDataVec::new(&current_validators_response.data, Some("Current Validators".to_string()));

        let response = reqwest::blocking::get(Self::url_get_potential_validators())?;
        let potential_validators_response: ValidatorsApiResponse =
            serde_json::from_slice(&response.bytes()?[..])?;

        let potential_validators = 
            ValidatorsDataVec::new(&potential_validators_response.data, Some("Potential Validators".to_string()))
                .exclude_current(&current_validators.vec)
                .check_and_shrink()
                .to_owned();

        let (validators_to_be_added, validators_to_be_removed) = current_validators.dry_run_update(&potential_validators_response.data);
    
        Ok(Self{
            current_validators,
            potential_validators,
            validators_to_be_added,
            validators_to_be_removed,
        })
    }
}

fn command_show_validators_info(config: &Config) -> CommandResult {
    let validators_info = ValidatorsInfo::new()?;
    println!("{}", config.output_format.formatted_string(&validators_info));
    Ok(())
}

#[allow(clippy::too_many_arguments)]
fn command_create_pool(
    config: &Config,
    deposit_authority: Option<Keypair>,
    epoch_fee: Fee,
    withdrawal_fee: Fee,
    deposit_fee: Fee,
    treasury_fee: Fee,
    referral_fee: u8,
    max_validators: u32,
    stake_pool_keypair: Option<Keypair>,
    validator_list_keypair: Option<Keypair>,
    mint_keypair: Option<Keypair>,
    reserve_keypair: Option<Keypair>,
    treasury_keypair: Option<Keypair>,
    with_community_token: bool,
    unsafe_fees: bool,
) -> CommandResult {
    if !unsafe_fees {
        check_stake_pool_fees(&epoch_fee, &withdrawal_fee, &deposit_fee)?;
    }
    let reserve_keypair = reserve_keypair.unwrap_or_else(Keypair::new);
    println!("Creating reserve stake {}", reserve_keypair.pubkey());

    let mint_keypair = mint_keypair.unwrap_or_else(Keypair::new);
    println!("Creating mint {}", mint_keypair.pubkey());

    let treasury_keypair = treasury_keypair.unwrap_or_else(Keypair::new);
    println!("Creating treasury {}", treasury_keypair.pubkey());

    let stake_pool_keypair = stake_pool_keypair.unwrap_or_else(Keypair::new);

    let validator_list_keypair = validator_list_keypair.unwrap_or_else(Keypair::new);

    let reserve_stake_balance = config
        .rpc_client
        .get_minimum_balance_for_rent_exemption(STAKE_STATE_LEN)?
        + 1;
    let mint_account_balance = config
        .rpc_client
        .get_minimum_balance_for_rent_exemption(spl_token::state::Mint::LEN)?;
    let pool_fee_account_balance = config
        .rpc_client
        .get_minimum_balance_for_rent_exemption(spl_token::state::Account::LEN)?;
    let treasury_fee_account_balance = config
        .rpc_client
        .get_minimum_balance_for_rent_exemption(spl_token::state::Account::LEN)?;
    let stake_pool_account_lamports = config
        .rpc_client
        .get_minimum_balance_for_rent_exemption(get_packed_len::<StakePool>())?;
    let empty_validator_list = ValidatorList::new(max_validators);
    let validator_list_size = get_instance_packed_len(&empty_validator_list)?;
    let validator_list_balance = config
        .rpc_client
        .get_minimum_balance_for_rent_exemption(validator_list_size)?;
    let dao_state_dto_length = get_packed_len::<DaoState>();
    let rent_exemption_for_dao_state_dto_account = config
    .rpc_client
    .get_minimum_balance_for_rent_exemption(dao_state_dto_length)?;
    let mut total_rent_free_balances = reserve_stake_balance
        + mint_account_balance
        + pool_fee_account_balance
        + treasury_fee_account_balance
        + stake_pool_account_lamports
        + rent_exemption_for_dao_state_dto_account
        + validator_list_balance;

    let default_decimals = spl_token::native_mint::DECIMALS;

    // Calculate withdraw authority used for minting pool tokens
    let (withdraw_authority, _) = find_withdraw_authority_program_address(
        &spl_stake_pool::id(),
        &stake_pool_keypair.pubkey(),
    );

    if config.verbose {
        println!("Stake pool withdraw authority {}", withdraw_authority);
    }

    let token_account_rent_exempt = config
        .rpc_client
        .get_minimum_balance_for_rent_exemption(spl_token::state::Account::LEN)?;

    let mut setup_instructions = vec![
        // Account for the stake pool reserve
        system_instruction::create_account(
            &config.fee_payer.pubkey(),
            &reserve_keypair.pubkey(),
            reserve_stake_balance,
            STAKE_STATE_LEN as u64,
            &stake::program::id(),
        ),
        stake::instruction::initialize(
            &reserve_keypair.pubkey(),
            &stake::state::Authorized {
                staker: withdraw_authority,
                withdrawer: withdraw_authority,
            },
            &stake::state::Lockup::default(),
        ),
        // Account for the stake pool mint
        system_instruction::create_account(
            &config.fee_payer.pubkey(),
            &mint_keypair.pubkey(),
            mint_account_balance,
            spl_token::state::Mint::LEN as u64,
            &spl_token::id(),
        ),
        // Initialize pool token mint account
        spl_token::instruction::initialize_mint(
            &spl_token::id(),
            &mint_keypair.pubkey(),
            &withdraw_authority,
            None,
            default_decimals,
        )?,
        // Create treasury account
        system_instruction::create_account(
            &config.fee_payer.pubkey(),
            &treasury_keypair.pubkey(),
            token_account_rent_exempt,
            spl_token::state::Account::LEN as u64,
            &spl_token::id(),
        ),
        // Initialize treasury account as token account
        spl_token::instruction::initialize_account(
            &spl_token::id(),
            &treasury_keypair.pubkey(),
            &mint_keypair.pubkey(),
            &config.manager.pubkey(),
        )?,
    ];

    let pool_fee_account = add_associated_token_account(
        config,
        &mint_keypair.pubkey(),
        &config.manager.pubkey(),
        &mut setup_instructions,
        &mut total_rent_free_balances,
    );
    println!("Creating pool fee collection account {}", pool_fee_account);

    let mut setup_signers = vec![
        config.fee_payer.as_ref(),
        &mint_keypair,
        &reserve_keypair,
        &treasury_keypair,
    ];

    let mut initialize_instructions = vec![
        // Validator stake account list storage
        system_instruction::create_account(
            &config.fee_payer.pubkey(),
            &validator_list_keypair.pubkey(),
            validator_list_balance,
            validator_list_size as u64,
            &spl_stake_pool::id(),
        ),
        // Account for the stake pool
        system_instruction::create_account(
            &config.fee_payer.pubkey(),
            &stake_pool_keypair.pubkey(),
            stake_pool_account_lamports,
            get_packed_len::<StakePool>() as u64,
            &spl_stake_pool::id(),
        ),
        // Initialize stake pool
        spl_stake_pool::instruction::initialize(
            &spl_stake_pool::id(),
            &stake_pool_keypair.pubkey(),
            &config.manager.pubkey(),
            &config.staker.pubkey(),
            &withdraw_authority,
            &validator_list_keypair.pubkey(),
            &reserve_keypair.pubkey(),
            &mint_keypair.pubkey(),
            &pool_fee_account,
            &treasury_keypair.pubkey(),
            &spl_token::id(),
            deposit_authority.as_ref().map(|x| x.pubkey()),
            epoch_fee,
            withdrawal_fee,
            deposit_fee,
            referral_fee,
            treasury_fee,
            max_validators,
        ),
    ];

    let mut initialize_signers = vec![
        config.fee_payer.as_ref(),
        &stake_pool_keypair,
        &validator_list_keypair,
        config.manager.as_ref(),
    ];

    let mut community_mint_keypair: Option<Keypair> = None;
    let dao_state_dto_pubkey = DaoState::find_address(&spl_stake_pool::id(), &stake_pool_keypair.pubkey()).0;
    if with_community_token {
        let community_token_dto_pubkey = CommunityToken::find_address(&spl_stake_pool::id(), &stake_pool_keypair.pubkey()).0;
        let community_token_dto_length = get_packed_len::<CommunityToken>();
        let rent_exemption_for_community_token_dto_account = config
        .rpc_client
        .get_minimum_balance_for_rent_exemption(community_token_dto_length)?;

        let community_tokens_counter_dto_pubkey = CommunityTokensCounter::find_address(&spl_stake_pool::id(), &stake_pool_keypair.pubkey()).0;
        let community_tokens_counter_dto_length = get_packed_len::<CommunityTokensCounter>();
        let rent_exemption_for_community_tokens_counter_dto_account = config
        .rpc_client
        .get_minimum_balance_for_rent_exemption(community_tokens_counter_dto_length)?;

        let community_token_staking_rewards_counter_dto_pubkey = CommunityTokenStakingRewardsCounter::find_address(&spl_stake_pool::id(), &stake_pool_keypair.pubkey()).0;
        let community_token_staking_rewards_counter_dto_length = get_packed_len::<CommunityTokenStakingRewardsCounter>();
        let rent_exemption_for_community_token_staking_rewards_counter_dto_account = config
        .rpc_client
        .get_minimum_balance_for_rent_exemption(community_token_staking_rewards_counter_dto_length)?;
        total_rent_free_balances = total_rent_free_balances 
            + rent_exemption_for_community_token_dto_account
            + rent_exemption_for_community_tokens_counter_dto_account
            + rent_exemption_for_community_token_staking_rewards_counter_dto_account;

        community_mint_keypair = Some(Keypair::new());
        println!("Creating community mint {}", community_mint_keypair.as_ref().unwrap().pubkey());

        setup_instructions.push(
            system_instruction::create_account(
                &config.fee_payer.pubkey(),
                &community_mint_keypair.as_ref().unwrap().pubkey(),
                mint_account_balance,
                spl_token::state::Mint::LEN as u64,
                &spl_token::id(),
            )
        );
        setup_instructions.push(
            spl_token::instruction::initialize_mint(
                &spl_token::id(),
                &community_mint_keypair.as_ref().unwrap().pubkey(),
                &withdraw_authority,
                None,
                default_decimals,
            )?
        );
        setup_signers.push(community_mint_keypair.as_ref().unwrap());
        
        initialize_instructions.push(
            spl_stake_pool::instruction::create_dao_state(
                &spl_stake_pool::id(),
                &stake_pool_keypair.pubkey(),
                &config.manager.pubkey(),
                &dao_state_dto_pubkey,
                true,
            )
        );
        initialize_instructions.push(
            spl_stake_pool::instruction::create_community_token(
                &spl_stake_pool::id(),
                &stake_pool_keypair.pubkey(),
                &config.manager.pubkey(),
                &community_token_dto_pubkey,
                &community_mint_keypair.as_ref().unwrap().pubkey(),
                &dao_state_dto_pubkey,
            )
        );

        initialize_instructions.push(
            spl_stake_pool::instruction::create_community_tokens_counter(
                &spl_stake_pool::id(),
                &stake_pool_keypair.pubkey(),
                &config.manager.pubkey(),
                &community_tokens_counter_dto_pubkey,                
                &community_token_dto_pubkey,
            )
        );

        initialize_instructions.push(
            spl_stake_pool::instruction::create_community_token_staking_rewards_counter(
                &spl_stake_pool::id(),
                &stake_pool_keypair.pubkey(),
                &config.manager.pubkey(),
                &community_token_staking_rewards_counter_dto_pubkey,
                &community_token_dto_pubkey,
            )
        );

    } else {
        initialize_instructions.push(
            spl_stake_pool::instruction::create_dao_state(
                &spl_stake_pool::id(),
                &stake_pool_keypair.pubkey(),
                &config.manager.pubkey(),
                &dao_state_dto_pubkey,
                false,
            )
        );
    }

    let recent_blockhash = get_latest_blockhash(&config.rpc_client)?;
    let setup_message = Message::new_with_blockhash(
        &setup_instructions,
        Some(&config.fee_payer.pubkey()),
        &recent_blockhash,
    );
    let initialize_message = Message::new_with_blockhash(
        &initialize_instructions,
        Some(&config.fee_payer.pubkey()),
        &recent_blockhash,
    );
    check_fee_payer_balance(
        config,
        total_rent_free_balances
            + config.rpc_client.get_fee_for_message(&setup_message)?
            + config.rpc_client.get_fee_for_message(&initialize_message)?,
    )?;

    unique_signers!(setup_signers);
    let setup_transaction = Transaction::new(&setup_signers, setup_message, recent_blockhash);
    let initialize_transaction = if let Some(deposit_authority) = deposit_authority {
        println!(
            "Deposits will be restricted to {} only, this can be changed using the set-funding-authority command.",
            deposit_authority.pubkey()
        );
        let mut initialize_signers = initialize_signers.clone();
        initialize_signers.push(&deposit_authority);
        unique_signers!(initialize_signers);
        Transaction::new(&initialize_signers, initialize_message, recent_blockhash)
    } else {
        unique_signers!(initialize_signers);
        Transaction::new(&initialize_signers, initialize_message, recent_blockhash)
    };
    send_transaction(config, setup_transaction)?;

    println!(
        "Creating stake pool {} with validator list {}",
        stake_pool_keypair.pubkey(),
        validator_list_keypair.pubkey()
    );
    send_transaction(config, initialize_transaction)?;
    Ok(())
}

fn command_vsa_add(
    config: &Config,
    stake_pool_address: &Pubkey,
    vote_account: &Pubkey,
) -> CommandResult {
    let (stake_account_address, _) =
        find_stake_program_address(&spl_stake_pool::id(), vote_account, stake_pool_address);
    println!(
        "Adding stake account {}, delegated to {}",
        stake_account_address, vote_account
    );
    let stake_pool = get_stake_pool(&config.rpc_client, stake_pool_address)?;
    let validator_list = get_validator_list(&config.rpc_client, &stake_pool.validator_list)?;
    if validator_list.contains(vote_account) {
        println!(
            "Stake pool already contains validator {}, ignoring",
            vote_account
        );
        return Ok(());
    }

    if !config.no_update {
        command_update(config, stake_pool_address, false, false)?;
    }

    let mut signers = vec![config.fee_payer.as_ref(), config.staker.as_ref()];
    unique_signers!(signers);
    let transaction = checked_transaction_with_signers(
        config,
        &[
            spl_stake_pool::instruction::add_validator_to_pool_with_vote(
                &spl_stake_pool::id(),
                &stake_pool,
                stake_pool_address,
                &config.fee_payer.pubkey(),
                vote_account,
            ),
        ],
        &signers,
    )?;

    send_transaction(config, transaction)?;
    Ok(())
}

fn command_vsa_remove(
    config: &Config,
    stake_pool_address: &Pubkey,
    vote_account: &Pubkey,
    new_authority: &Option<Pubkey>,
    stake_receiver: &Option<Pubkey>,
) -> CommandResult {
    if !config.no_update {
        command_update(config, stake_pool_address, false, false)?;
    }

    let (stake_account_address, _) =
        find_stake_program_address(&spl_stake_pool::id(), vote_account, stake_pool_address);
    println!(
        "Removing stake account {}, delegated to {}",
        stake_account_address, vote_account
    );

    let stake_pool = get_stake_pool(&config.rpc_client, stake_pool_address)?;

    let mut instructions = vec![];
    let mut stake_keypair = None;

    let stake_receiver = stake_receiver.unwrap_or_else(|| {
        let new_stake_keypair = new_stake_account(
            &config.fee_payer.pubkey(),
            &mut instructions,
            /* stake_receiver_account_balance = */ 0,
        );
        let stake_pubkey = new_stake_keypair.pubkey();
        stake_keypair = Some(new_stake_keypair);
        stake_pubkey
    });

    let staker_pubkey = config.staker.pubkey();
    let new_authority = new_authority.as_ref().unwrap_or(&staker_pubkey);

    let validator_list = get_validator_list(&config.rpc_client, &stake_pool.validator_list)?;
    let validator_stake_info = validator_list
        .find(vote_account)
        .ok_or("Vote account not found in validator list")?;

    let mut signers = vec![config.fee_payer.as_ref(), config.staker.as_ref()];
    if let Some(stake_keypair) = stake_keypair.as_ref() {
        signers.push(stake_keypair);
    }
    instructions.push(
        // Create new validator stake account address
        spl_stake_pool::instruction::remove_validator_from_pool_with_vote(
            &spl_stake_pool::id(),
            &stake_pool,
            stake_pool_address,
            vote_account,
            new_authority,
            validator_stake_info.transient_seed_suffix_start,
            &stake_receiver,
        ),
    );
    unique_signers!(signers);
    let transaction = checked_transaction_with_signers(config, &instructions, &signers)?;
    send_transaction(config, transaction)?;
    Ok(())
}

fn command_increase_validator_stake(
    config: &Config,
    stake_pool_address: &Pubkey,
    vote_account: &Pubkey,
    amount: f64,
) -> CommandResult {
    let lamports = native_token::sol_to_lamports(amount);

    increase_validator_stake(config, stake_pool_address, vote_account, lamports)
}

fn increase_validator_stake(
    config: &Config,
    stake_pool_address: &Pubkey,
    vote_account: &Pubkey,
    amount: u64,
) -> CommandResult {
    if !config.no_update {
        command_update(config, stake_pool_address, false, false)?;
    }

    let stake_pool = get_stake_pool(&config.rpc_client, stake_pool_address)?;
    let validator_list = get_validator_list(&config.rpc_client, &stake_pool.validator_list)?;
    let validator_stake_info = validator_list
        .find(vote_account)
        .ok_or("Vote account not found in validator list")?;

    let stake_rent = config
        .rpc_client
        .get_minimum_balance_for_rent_exemption(std::mem::size_of::<stake::state::StakeState>())?;
    if let None = config
        .rpc_client
        .get_balance(&stake_pool.reserve_stake)?
        .saturating_sub(stake_rent)
        .checked_sub(stake_pool.total_lamports_liquidity)
    {
        return Err("The number of sol on the stake pool's reserve account is less than the number of liquidity sol".into());
    }

    let mut signers = vec![config.fee_payer.as_ref(), config.staker.as_ref()];
    unique_signers!(signers);
    let transaction = checked_transaction_with_signers(
        config,
        &[
            spl_stake_pool::instruction::increase_validator_stake_with_vote(
                &spl_stake_pool::id(),
                &stake_pool,
                stake_pool_address,
                vote_account,
                amount,
                validator_stake_info.transient_seed_suffix_start,
            ),
        ],
        &signers,
    )?;
    send_transaction(config, transaction)?;
    Ok(())
}

fn command_decrease_validator_stake(
    config: &Config,
    stake_pool_address: &Pubkey,
    vote_account: &Pubkey,
    amount: f64,
) -> CommandResult {
    let lamports = native_token::sol_to_lamports(amount);
    decrease_validator_stake(config, stake_pool_address, vote_account, lamports)
}

fn decrease_validator_stake(
    config: &Config,
    stake_pool_address: &Pubkey,
    vote_account: &Pubkey,
    amount: u64,
) -> CommandResult {
    if !config.no_update {
        command_update(config, stake_pool_address, false, false)?;
    }

    let stake_pool = get_stake_pool(&config.rpc_client, stake_pool_address)?;
    let validator_list = get_validator_list(&config.rpc_client, &stake_pool.validator_list)?;
    let validator_stake_info = validator_list
        .find(vote_account)
        .ok_or("Vote account not found in validator list")?;

    let mut signers = vec![config.fee_payer.as_ref(), config.staker.as_ref()];
    unique_signers!(signers);
    let transaction = checked_transaction_with_signers(
        config,
        &[
            spl_stake_pool::instruction::decrease_validator_stake_with_vote(
                &spl_stake_pool::id(),
                &stake_pool,
                stake_pool_address,
                vote_account,
                amount,
                validator_stake_info.transient_seed_suffix_start,
            ),
        ],
        &signers,
    )?;
    send_transaction(config, transaction)?;
    Ok(())
}

fn command_set_preferred_validator(
    config: &Config,
    stake_pool_address: &Pubkey,
    preferred_type: PreferredValidatorType,
    vote_address: Option<Pubkey>,
) -> CommandResult {
    let stake_pool = get_stake_pool(&config.rpc_client, stake_pool_address)?;
    let mut signers = vec![config.fee_payer.as_ref(), config.staker.as_ref()];
    unique_signers!(signers);
    let transaction = checked_transaction_with_signers(
        config,
        &[spl_stake_pool::instruction::set_preferred_validator(
            &spl_stake_pool::id(),
            stake_pool_address,
            &config.staker.pubkey(),
            &stake_pool.validator_list,
            preferred_type,
            vote_address,
        )],
        &signers,
    )?;
    send_transaction(config, transaction)?;
    Ok(())
}

fn add_associated_token_account(
    config: &Config,
    mint: &Pubkey,
    owner: &Pubkey,
    instructions: &mut Vec<Instruction>,
    rent_free_balances: &mut u64,
) -> Pubkey {
    // Account for tokens not specified, creating one
    let account = get_associated_token_address(owner, mint);
    if get_token_account(&config.rpc_client, &account, mint).is_err() {
        println!("Creating associated token account {} to receive tokens of mint {}, owned by {}", account, mint, owner);

        let min_account_balance = config
            .rpc_client
            .get_minimum_balance_for_rent_exemption(spl_token::state::Account::LEN)
            .unwrap();

        #[allow(deprecated)]
        instructions.push(create_associated_token_account(
            &config.fee_payer.pubkey(),
            owner,
            mint,
        ));

        *rent_free_balances += min_account_balance;
    } else {
        println!("Using existing associated token account {} to receive stake pool tokens of mint {}, owned by {}", account, mint, owner);
    }

    account
}

fn command_deposit_stake(
    config: &Config,
    stake_pool_address: &Pubkey,
    stake: &Pubkey,
    withdraw_authority: Box<dyn Signer>,
    pool_token_receiver_account: &Option<Pubkey>,
    referrer_token_account: &Option<Pubkey>,
) -> CommandResult {
    if !config.no_update {
        command_update(config, stake_pool_address, false, false)?;
    }

    let stake_pool = get_stake_pool(&config.rpc_client, stake_pool_address)?;
    let stake_state = get_stake_state(&config.rpc_client, stake)?;

    if config.verbose {
        println!("Depositing stake account {:?}", stake_state);
    }
    let vote_account = match stake_state {
        stake::state::StakeState::Stake(_, stake) => Ok(stake.delegation.voter_pubkey),
        _ => Err("Wrong stake account state, must be delegated to validator"),
    }?;

    // Check if this vote account has staking account in the pool
    let validator_list = get_validator_list(&config.rpc_client, &stake_pool.validator_list)?;
    if !validator_list.contains(&vote_account) {
        return Err("Stake account for this validator does not exist in the pool.".into());
    }

    // Calculate validator stake account address linked to the pool
    let (validator_stake_account, _) =
        find_stake_program_address(&spl_stake_pool::id(), &vote_account, stake_pool_address);

    let validator_stake_state = get_stake_state(&config.rpc_client, &validator_stake_account)?;
    println!(
        "Depositing stake {} into stake pool account {}",
        stake, validator_stake_account
    );
    if config.verbose {
        println!("{:?}", validator_stake_state);
    }

    let mut instructions: Vec<Instruction> = vec![];
    let mut signers = vec![config.fee_payer.as_ref(), withdraw_authority.as_ref()];

    let mut total_rent_free_balances: u64 = 0;

    // Create token account if not specified
    let pool_token_receiver_account =
        pool_token_receiver_account.unwrap_or(add_associated_token_account(
            config,
            &stake_pool.pool_mint,
            &config.token_owner.pubkey(),
            &mut instructions,
            &mut total_rent_free_balances,
        ));

    let referrer_token_account = referrer_token_account.unwrap_or(pool_token_receiver_account);

    let pool_withdraw_authority =
        find_withdraw_authority_program_address(&spl_stake_pool::id(), stake_pool_address).0;

    let mut deposit_instructions =
        if let Some(stake_deposit_authority) = config.funding_authority.as_ref() {
            signers.push(stake_deposit_authority.as_ref());
            if stake_deposit_authority.pubkey() != stake_pool.stake_deposit_authority {
                let error = format!(
                    "Invalid deposit authority specified, expected {}, received {}",
                    stake_pool.stake_deposit_authority,
                    stake_deposit_authority.pubkey()
                );
                return Err(error.into());
            }

            spl_stake_pool::instruction::deposit_stake_with_authority(
                &spl_stake_pool::id(),
                stake_pool_address,
                &stake_pool.validator_list,
                &stake_deposit_authority.pubkey(),
                &pool_withdraw_authority,
                stake,
                &withdraw_authority.pubkey(),
                &validator_stake_account,
                &stake_pool.reserve_stake,
                &pool_token_receiver_account,
                &stake_pool.manager_fee_account,
                &referrer_token_account,
                &stake_pool.pool_mint,
                &spl_token::id(),
            )
        } else {
            spl_stake_pool::instruction::deposit_stake(
                &spl_stake_pool::id(),
                stake_pool_address,
                &stake_pool.validator_list,
                &pool_withdraw_authority,
                stake,
                &withdraw_authority.pubkey(),
                &validator_stake_account,
                &stake_pool.reserve_stake,
                &pool_token_receiver_account,
                &stake_pool.manager_fee_account,
                &referrer_token_account,
                &stake_pool.pool_mint,
                &spl_token::id(),
            )
        };

    instructions.append(&mut deposit_instructions);

    let recent_blockhash = get_latest_blockhash(&config.rpc_client)?;
    let message = Message::new_with_blockhash(
        &instructions,
        Some(&config.fee_payer.pubkey()),
        &recent_blockhash,
    );
    check_fee_payer_balance(
        config,
        total_rent_free_balances + config.rpc_client.get_fee_for_message(&message)?,
    )?;
    unique_signers!(signers);
    let transaction = Transaction::new(&signers, message, recent_blockhash);
    send_transaction(config, transaction)?;
    Ok(())
}

fn command_dao_strategy_deposit_stake(
    config: &Config,
    stake_pool_address: &Pubkey,
    stake: &Pubkey,
    withdraw_authority: Box<dyn Signer>,
    pool_token_receiver_account: &Option<Pubkey>,
    referrer_token_account: &Option<Pubkey>,
) -> CommandResult {
    if !config.no_update {
        command_update(config, stake_pool_address, false, false)?;
    }

    let dao_state_dto_pubkey = DaoState::find_address(&spl_stake_pool::id(), stake_pool_address).0;
    let dao_state_dto_account = config
        .rpc_client
        .get_account(&dao_state_dto_pubkey)?;

    let dao_state = try_from_slice_unchecked::<DaoState>(dao_state_dto_account.data.as_slice())?;
    if !dao_state.is_enabled {
        return Err("Logic error: DAO is not enabled for the pool yet. You should enable it firstly.".into());
    }

    let community_token_dto_pubkey = CommunityToken::find_address(&spl_stake_pool::id(), stake_pool_address).0;
    let community_token_dto_account = config
        .rpc_client
        .get_account(&community_token_dto_pubkey)?;

    let community_token = try_from_slice_unchecked::<CommunityToken>(community_token_dto_account.data.as_slice())?;

    let community_token_staking_rewards_counter_dto_pubkey = CommunityTokenStakingRewardsCounter::find_address(&spl_stake_pool::id(), stake_pool_address).0;
    config.rpc_client
        .get_account(&community_token_staking_rewards_counter_dto_pubkey)?;

    let stake_pool = get_stake_pool(&config.rpc_client, stake_pool_address)?;
    let stake_state = get_stake_state(&config.rpc_client, stake)?;

    if config.verbose {
        println!("Depositing stake account {:?}", stake_state);
    }
    let vote_account = match stake_state {
        stake::state::StakeState::Stake(_, stake) => Ok(stake.delegation.voter_pubkey),
        _ => Err("Wrong stake account state, must be delegated to validator"),
    }?;

    // Check if this vote account has staking account in the pool
    let validator_list = get_validator_list(&config.rpc_client, &stake_pool.validator_list)?;
    if !validator_list.contains(&vote_account) {
        return Err("Stake account for this validator does not exist in the pool.".into());
    }

    // Calculate validator stake account address linked to the pool
    let (validator_stake_account, _) =
        find_stake_program_address(&spl_stake_pool::id(), &vote_account, stake_pool_address);

    let validator_stake_state = get_stake_state(&config.rpc_client, &validator_stake_account)?;
    println!(
        "Depositing stake {} into stake pool account {}",
        stake, validator_stake_account
    );
    if config.verbose {
        println!("{:?}", validator_stake_state);
    }

    let mut total_rent_free_balances: u64 = 0;

    let mut instructions: Vec<Instruction> = vec![];

    let mut signers: Vec<&dyn Signer> = vec![];

    let community_token_staking_rewards_dto_pubkey = CommunityTokenStakingRewards::find_address(&spl_stake_pool::id(), stake_pool_address, &config.token_owner.pubkey()).0;
    let community_token_staking_rewards_dto_account = config
        .rpc_client
        .get_account(&community_token_staking_rewards_dto_pubkey);
    if community_token_staking_rewards_dto_account.is_err() {
        let community_token_staking_rewards_dto_length = get_packed_len::<CommunityTokenStakingRewards>();

        let rent_exemption_for_community_token_staking_rewards_dto_account = config
        .rpc_client
        .get_minimum_balance_for_rent_exemption(community_token_staking_rewards_dto_length)?;

        instructions.push(
            spl_stake_pool::instruction::create_community_token_staking_rewards(
                &spl_stake_pool::id(),
                stake_pool_address,
                &config.token_owner.pubkey(),
                &community_token_staking_rewards_dto_pubkey,
                &community_token_staking_rewards_counter_dto_pubkey,
            )
        );
        
        signers.push(config.token_owner.as_ref());

        total_rent_free_balances = total_rent_free_balances + rent_exemption_for_community_token_staking_rewards_dto_account;
    }

    signers.push(config.fee_payer.as_ref());
    signers.push(withdraw_authority.as_ref());

    // Create token account if not specified
    let pool_token_receiver_account =
        pool_token_receiver_account.unwrap_or(add_associated_token_account(
            config,
            &stake_pool.pool_mint,
            &config.token_owner.pubkey(),
            &mut instructions,
            &mut total_rent_free_balances,
        ));

    let referrer_token_account = referrer_token_account.unwrap_or(pool_token_receiver_account);

    let dao_community_token_receiver_account = add_associated_token_account(
        config,
        &community_token.token_mint,
        &config.token_owner.pubkey(),
        &mut instructions,
        &mut total_rent_free_balances,
    );

    let pool_withdraw_authority =
        find_withdraw_authority_program_address(&spl_stake_pool::id(), stake_pool_address).0;

    let mut deposit_instructions =
        if let Some(stake_deposit_authority) = config.funding_authority.as_ref() {
            signers.push(stake_deposit_authority.as_ref());
            if stake_deposit_authority.pubkey() != stake_pool.stake_deposit_authority {
                let error = format!(
                    "Invalid deposit authority specified, expected {}, received {}",
                    stake_pool.stake_deposit_authority,
                    stake_deposit_authority.pubkey()
                );
                return Err(error.into());
            }

            spl_stake_pool::instruction::dao_strategy_deposit_stake_with_authority(
                &spl_stake_pool::id(),
                stake_pool_address,
                &stake_pool.validator_list,
                &stake_deposit_authority.pubkey(),
                &pool_withdraw_authority,
                stake,
                &withdraw_authority.pubkey(),
                &validator_stake_account,
                &stake_pool.reserve_stake,
                &pool_token_receiver_account,
                &stake_pool.manager_fee_account,
                &referrer_token_account,
                &stake_pool.pool_mint,
                &spl_token::id(),
                &dao_community_token_receiver_account,
                &community_token_staking_rewards_dto_pubkey,
                &config.token_owner.pubkey(),
                &community_token_dto_pubkey
            )
        } else {
            spl_stake_pool::instruction::dao_strategy_deposit_stake(
                &spl_stake_pool::id(),
                stake_pool_address,
                &stake_pool.validator_list,
                &pool_withdraw_authority,
                stake,
                &withdraw_authority.pubkey(),
                &validator_stake_account,
                &stake_pool.reserve_stake,
                &pool_token_receiver_account,
                &stake_pool.manager_fee_account,
                &referrer_token_account,
                &stake_pool.pool_mint,
                &spl_token::id(),
                &dao_community_token_receiver_account,
                &community_token_staking_rewards_dto_pubkey,
                &config.token_owner.pubkey(),
                &community_token_dto_pubkey
            )
        };

    instructions.append(&mut deposit_instructions);

    let recent_blockhash = get_latest_blockhash(&config.rpc_client)?;
    let message = Message::new_with_blockhash(
        &instructions,
        Some(&config.fee_payer.pubkey()),
        &recent_blockhash,
    );
    check_fee_payer_balance(
        config,
        total_rent_free_balances + config.rpc_client.get_fee_for_message(&message)?,
    )?;
    unique_signers!(signers);
    let transaction = Transaction::new(&signers, message, recent_blockhash);
    send_transaction(config, transaction)?;
    Ok(())
}

fn command_deposit_all_stake(
    config: &Config,
    stake_pool_address: &Pubkey,
    stake_authority: &Pubkey,
    withdraw_authority: Box<dyn Signer>,
    pool_token_receiver_account: &Option<Pubkey>,
    referrer_token_account: &Option<Pubkey>,
) -> CommandResult {
    if !config.no_update {
        command_update(config, stake_pool_address, false, false)?;
    }

    let stake_addresses = get_all_stake(&config.rpc_client, stake_authority)?;
    let stake_pool = get_stake_pool(&config.rpc_client, stake_pool_address)?;

    // Create token account if not specified
    let mut total_rent_free_balances = 0;
    let mut create_token_account_instructions = vec![];
    let pool_token_receiver_account =
        pool_token_receiver_account.unwrap_or(add_associated_token_account(
            config,
            &stake_pool.pool_mint,
            &config.token_owner.pubkey(),
            &mut create_token_account_instructions,
            &mut total_rent_free_balances,
        ));
    if !create_token_account_instructions.is_empty() {
        let recent_blockhash = get_latest_blockhash(&config.rpc_client)?;
        let message = Message::new_with_blockhash(
            &create_token_account_instructions,
            Some(&config.fee_payer.pubkey()),
            &recent_blockhash,
        );
        check_fee_payer_balance(
            config,
            total_rent_free_balances + config.rpc_client.get_fee_for_message(&message)?,
        )?;
        let transaction = Transaction::new(&[config.fee_payer.as_ref()], message, recent_blockhash);
        send_transaction(config, transaction)?;
    }

    let referrer_token_account = referrer_token_account.unwrap_or(pool_token_receiver_account);

    let pool_withdraw_authority =
        find_withdraw_authority_program_address(&spl_stake_pool::id(), stake_pool_address).0;
    let validator_list = get_validator_list(&config.rpc_client, &stake_pool.validator_list)?;
    let mut signers = if let Some(stake_deposit_authority) = config.funding_authority.as_ref() {
        if stake_deposit_authority.pubkey() != stake_pool.stake_deposit_authority {
            let error = format!(
                "Invalid deposit authority specified, expected {}, received {}",
                stake_pool.stake_deposit_authority,
                stake_deposit_authority.pubkey()
            );
            return Err(error.into());
        }

        vec![
            config.fee_payer.as_ref(),
            withdraw_authority.as_ref(),
            stake_deposit_authority.as_ref(),
        ]
    } else {
        vec![config.fee_payer.as_ref(), withdraw_authority.as_ref()]
    };
    unique_signers!(signers);

    for stake_address in stake_addresses {
        let stake_state = get_stake_state(&config.rpc_client, &stake_address)?;

        let vote_account = match stake_state {
            stake::state::StakeState::Stake(_, stake) => Ok(stake.delegation.voter_pubkey),
            _ => Err("Wrong stake account state, must be delegated to validator"),
        }?;

        if !validator_list.contains(&vote_account) {
            return Err("Stake account for this validator does not exist in the pool.".into());
        }

        // Calculate validator stake account address linked to the pool
        let (validator_stake_account, _) =
            find_stake_program_address(&spl_stake_pool::id(), &vote_account, stake_pool_address);

        let validator_stake_state = get_stake_state(&config.rpc_client, &validator_stake_account)?;
        println!("Depositing user stake {}: {:?}", stake_address, stake_state);
        println!(
            "..into pool stake {}: {:?}",
            validator_stake_account, validator_stake_state
        );

        let instructions = if let Some(stake_deposit_authority) = config.funding_authority.as_ref()
        {
            spl_stake_pool::instruction::deposit_stake_with_authority(
                &spl_stake_pool::id(),
                stake_pool_address,
                &stake_pool.validator_list,
                &stake_deposit_authority.pubkey(),
                &pool_withdraw_authority,
                &stake_address,
                &withdraw_authority.pubkey(),
                &validator_stake_account,
                &stake_pool.reserve_stake,
                &pool_token_receiver_account,
                &stake_pool.manager_fee_account,
                &referrer_token_account,
                &stake_pool.pool_mint,
                &spl_token::id(),
            )
        } else {
            spl_stake_pool::instruction::deposit_stake(
                &spl_stake_pool::id(),
                stake_pool_address,
                &stake_pool.validator_list,
                &pool_withdraw_authority,
                &stake_address,
                &withdraw_authority.pubkey(),
                &validator_stake_account,
                &stake_pool.reserve_stake,
                &pool_token_receiver_account,
                &stake_pool.manager_fee_account,
                &referrer_token_account,
                &stake_pool.pool_mint,
                &spl_token::id(),
            )
        };

        let recent_blockhash = get_latest_blockhash(&config.rpc_client)?;
        let message = Message::new_with_blockhash(
            &instructions,
            Some(&config.fee_payer.pubkey()),
            &recent_blockhash,
        );
        check_fee_payer_balance(config, config.rpc_client.get_fee_for_message(&message)?)?;
        let transaction = Transaction::new(&signers, message, recent_blockhash);
        send_transaction(config, transaction)?;
    }
    Ok(())
}

fn command_dao_strategy_deposit_all_stake(
    config: &Config,
    stake_pool_address: &Pubkey,
    stake_authority: &Pubkey,
    withdraw_authority: Box<dyn Signer>,
    pool_token_receiver_account: &Option<Pubkey>,
    referrer_token_account: &Option<Pubkey>,
) -> CommandResult {
    if !config.no_update {
        command_update(config, stake_pool_address, false, false)?;
    }

    let dao_state_dto_pubkey = DaoState::find_address(&spl_stake_pool::id(), stake_pool_address).0;
    let dao_state_dto_account = config
        .rpc_client
        .get_account(&dao_state_dto_pubkey)?;

    let dao_state = try_from_slice_unchecked::<DaoState>(dao_state_dto_account.data.as_slice())?;
    if !dao_state.is_enabled {
        return Err("Logic error: DAO is not enabled for the pool yet. You should enable it firstly.".into());
    }

    let community_token_dto_pubkey = CommunityToken::find_address(&spl_stake_pool::id(), stake_pool_address).0;
    let community_token_dto_account = config
        .rpc_client
        .get_account(&community_token_dto_pubkey)?;

    let community_token = try_from_slice_unchecked::<CommunityToken>(community_token_dto_account.data.as_slice())?;

    let community_token_staking_rewards_counter_dto_pubkey = CommunityTokenStakingRewardsCounter::find_address(&spl_stake_pool::id(), stake_pool_address).0;
    config.rpc_client
        .get_account(&community_token_staking_rewards_counter_dto_pubkey)?;

    let stake_addresses = get_all_stake(&config.rpc_client, stake_authority)?;
    let stake_pool = get_stake_pool(&config.rpc_client, stake_pool_address)?;

    let mut total_rent_free_balances: u64 = 0;

    let mut create_account_instructions: Vec<Instruction> = vec![];

    let mut create_account_signers: Vec<&dyn Signer> = vec![];

    let community_token_staking_rewards_dto_pubkey = CommunityTokenStakingRewards::find_address(&spl_stake_pool::id(), stake_pool_address, &config.token_owner.pubkey()).0;
    let community_token_staking_rewards_dto_account = config
        .rpc_client
        .get_account(&community_token_staking_rewards_dto_pubkey);
    if community_token_staking_rewards_dto_account.is_err() {
        let community_token_staking_rewards_dto_length = get_packed_len::<CommunityTokenStakingRewards>();

        let rent_exemption_for_community_token_staking_rewards_dto_account = config
        .rpc_client
        .get_minimum_balance_for_rent_exemption(community_token_staking_rewards_dto_length)?;

        create_account_instructions.push(
            spl_stake_pool::instruction::create_community_token_staking_rewards(
                &spl_stake_pool::id(),
                stake_pool_address,
                &config.token_owner.pubkey(),
                &community_token_staking_rewards_dto_pubkey,
                &community_token_staking_rewards_counter_dto_pubkey,
            )
        );
        
        create_account_signers.push(config.token_owner.as_ref());

        total_rent_free_balances = total_rent_free_balances + rent_exemption_for_community_token_staking_rewards_dto_account;
    }
    // Create token account if not specified
    let pool_token_receiver_account =
        pool_token_receiver_account.unwrap_or(add_associated_token_account(
            config,
            &stake_pool.pool_mint,
            &config.token_owner.pubkey(),
            &mut create_account_instructions,
            &mut total_rent_free_balances,
        ));
    let dao_community_token_receiver_account = add_associated_token_account(
            config,
            &community_token.token_mint,
            &config.token_owner.pubkey(),
            &mut create_account_instructions,
            &mut total_rent_free_balances,
        );
    
    create_account_signers.push(config.fee_payer.as_ref());
    create_account_signers.push(config.token_owner.as_ref());
    unique_signers!(create_account_signers);

    if !create_account_instructions.is_empty() {
        let recent_blockhash = get_latest_blockhash(&config.rpc_client)?;
        let message = Message::new_with_blockhash(
            &create_account_instructions,
            Some(&config.fee_payer.pubkey()),
            &recent_blockhash,
        );
        check_fee_payer_balance(
            config,
            total_rent_free_balances + config.rpc_client.get_fee_for_message(&message)?,
        )?;
        let transaction = Transaction::new(&create_account_signers, message, recent_blockhash);
        send_transaction(config, transaction)?;
    }

    let referrer_token_account = referrer_token_account.unwrap_or(pool_token_receiver_account);

    let pool_withdraw_authority =
        find_withdraw_authority_program_address(&spl_stake_pool::id(), stake_pool_address).0;
    let validator_list = get_validator_list(&config.rpc_client, &stake_pool.validator_list)?;
    let mut signers = if let Some(stake_deposit_authority) = config.funding_authority.as_ref() {
        if stake_deposit_authority.pubkey() != stake_pool.stake_deposit_authority {
            let error = format!(
                "Invalid deposit authority specified, expected {}, received {}",
                stake_pool.stake_deposit_authority,
                stake_deposit_authority.pubkey()
            );
            return Err(error.into());
        }

        vec![
            config.fee_payer.as_ref(),
            withdraw_authority.as_ref(),
            stake_deposit_authority.as_ref(),
        ]
    } else {
        vec![config.fee_payer.as_ref(), withdraw_authority.as_ref()]
    };
    signers.push(config.token_owner.as_ref());
    unique_signers!(signers);

    for stake_address in stake_addresses {
        let stake_state = get_stake_state(&config.rpc_client, &stake_address)?;

        let vote_account = match stake_state {
            stake::state::StakeState::Stake(_, stake) => Ok(stake.delegation.voter_pubkey),
            _ => Err("Wrong stake account state, must be delegated to validator"),
        }?;

        if !validator_list.contains(&vote_account) {
            return Err("Stake account for this validator does not exist in the pool.".into());
        }

        // Calculate validator stake account address linked to the pool
        let (validator_stake_account, _) =
            find_stake_program_address(&spl_stake_pool::id(), &vote_account, stake_pool_address);

        let validator_stake_state = get_stake_state(&config.rpc_client, &validator_stake_account)?;
        println!("Depositing user stake {}: {:?}", stake_address, stake_state);
        println!(
            "..into pool stake {}: {:?}",
            validator_stake_account, validator_stake_state
        );

        let instructions = if let Some(stake_deposit_authority) = config.funding_authority.as_ref()
        {
            spl_stake_pool::instruction::dao_strategy_deposit_stake_with_authority(
                &spl_stake_pool::id(),
                stake_pool_address,
                &stake_pool.validator_list,
                &stake_deposit_authority.pubkey(),
                &pool_withdraw_authority,
                &stake_address,
                &withdraw_authority.pubkey(),
                &validator_stake_account,
                &stake_pool.reserve_stake,
                &pool_token_receiver_account,
                &stake_pool.manager_fee_account,
                &referrer_token_account,
                &stake_pool.pool_mint,
                &spl_token::id(),
                &dao_community_token_receiver_account,
                &community_token_staking_rewards_dto_pubkey,
                &config.token_owner.pubkey(),
                &community_token_dto_pubkey
            )
        } else {
            spl_stake_pool::instruction::dao_strategy_deposit_stake(
                &spl_stake_pool::id(),
                stake_pool_address,
                &stake_pool.validator_list,
                &pool_withdraw_authority,
                &stake_address,
                &withdraw_authority.pubkey(),
                &validator_stake_account,
                &stake_pool.reserve_stake,
                &pool_token_receiver_account,
                &stake_pool.manager_fee_account,
                &referrer_token_account,
                &stake_pool.pool_mint,
                &spl_token::id(),
                &dao_community_token_receiver_account,
                &community_token_staking_rewards_dto_pubkey,
                &config.token_owner.pubkey(),
                &community_token_dto_pubkey
            )
        };

        let recent_blockhash = get_latest_blockhash(&config.rpc_client)?;
        let message = Message::new_with_blockhash(
            &instructions,
            Some(&config.fee_payer.pubkey()),
            &recent_blockhash,
        );
        check_fee_payer_balance(config, config.rpc_client.get_fee_for_message(&message)?)?;
        let transaction = Transaction::new(&signers, message, recent_blockhash);
        send_transaction(config, transaction)?;
    }
    Ok(())
}

fn command_deposit_sol(
    config: &Config,
    stake_pool_address: &Pubkey,
    from: &Option<Keypair>,
    pool_token_receiver_account: &Option<Pubkey>,
    referrer_token_account: &Option<Pubkey>,
    amount: f64,
) -> CommandResult {
    if !config.no_update {
        command_update(config, stake_pool_address, false, false)?;
    }

    let amount = native_token::sol_to_lamports(amount);

    // Check withdraw_from balance
    let from_pubkey = from
        .as_ref()
        .map_or_else(|| config.fee_payer.pubkey(), |keypair| keypair.pubkey());
    let from_balance = config.rpc_client.get_balance(&from_pubkey)?;
    if from_balance < amount {
        return Err(format!(
            "Not enough SOL to deposit into pool: {}.\nMaximum deposit amount is {} SOL.",
            Sol(amount),
            Sol(from_balance)
        )
        .into());
    }

    let stake_pool = get_stake_pool(&config.rpc_client, stake_pool_address)?;

    let mut instructions: Vec<Instruction> = vec![];

    // ephemeral SOL account just to do the transfer
    let user_sol_transfer = Keypair::new();
    let mut signers = vec![config.fee_payer.as_ref(), &user_sol_transfer];
    if let Some(keypair) = from.as_ref() {
        signers.push(keypair)
    }

    let mut total_rent_free_balances: u64 = 0;

    // Create the ephemeral SOL account
    instructions.push(system_instruction::transfer(
        &from_pubkey,
        &user_sol_transfer.pubkey(),
        amount,
    ));

    // Create token account if not specified
    let pool_token_receiver_account =
        pool_token_receiver_account.unwrap_or(add_associated_token_account(
            config,
            &stake_pool.pool_mint,
            &config.token_owner.pubkey(),
            &mut instructions,
            &mut total_rent_free_balances,
        ));

    let referrer_token_account = referrer_token_account.unwrap_or(pool_token_receiver_account);

    let pool_withdraw_authority =
        find_withdraw_authority_program_address(&spl_stake_pool::id(), stake_pool_address).0;

    let deposit_instruction = if let Some(deposit_authority) = config.funding_authority.as_ref() {
        let expected_sol_deposit_authority = stake_pool.sol_deposit_authority.ok_or_else(|| {
            "SOL deposit authority specified in arguments but stake pool has none".to_string()
        })?;
        signers.push(deposit_authority.as_ref());
        if deposit_authority.pubkey() != expected_sol_deposit_authority {
            let error = format!(
                "Invalid deposit authority specified, expected {}, received {}",
                expected_sol_deposit_authority,
                deposit_authority.pubkey()
            );
            return Err(error.into());
        }

        spl_stake_pool::instruction::deposit_sol_with_authority(
            &spl_stake_pool::id(),
            stake_pool_address,
            &deposit_authority.pubkey(),
            &pool_withdraw_authority,
            &stake_pool.reserve_stake,
            &user_sol_transfer.pubkey(),
            &pool_token_receiver_account,
            &stake_pool.manager_fee_account,
            &referrer_token_account,
            &stake_pool.pool_mint,
            &spl_token::id(),
            amount,
        )
    } else {
        spl_stake_pool::instruction::deposit_sol(
            &spl_stake_pool::id(),
            stake_pool_address,
            &pool_withdraw_authority,
            &stake_pool.reserve_stake,
            &user_sol_transfer.pubkey(),
            &pool_token_receiver_account,
            &stake_pool.manager_fee_account,
            &referrer_token_account,
            &stake_pool.pool_mint,
            &spl_token::id(),
            amount,
        )
    };

    instructions.push(deposit_instruction);

    let recent_blockhash = get_latest_blockhash(&config.rpc_client)?;
    let message = Message::new_with_blockhash(
        &instructions,
        Some(&config.fee_payer.pubkey()),
        &recent_blockhash,
    );
    check_fee_payer_balance(
        config,
        total_rent_free_balances + config.rpc_client.get_fee_for_message(&message)?,
    )?;
    unique_signers!(signers);
    let transaction = Transaction::new(&signers, message, recent_blockhash);
    send_transaction(config, transaction)?;
    Ok(())
}

fn command_dao_strategy_deposit_sol(
    config: &Config,
    stake_pool_address: &Pubkey,
    from: &Option<Keypair>,
    pool_token_receiver_account: &Option<Pubkey>,
    referrer_token_account: &Option<Pubkey>,
    amount: f64,
) -> CommandResult {
    if !config.no_update {
        command_update(config, stake_pool_address, false, false)?;
    }

    let dao_state_dto_pubkey = DaoState::find_address(&spl_stake_pool::id(), stake_pool_address).0;
    let dao_state_dto_account = config
        .rpc_client
        .get_account(&dao_state_dto_pubkey)?;

    let dao_state = try_from_slice_unchecked::<DaoState>(dao_state_dto_account.data.as_slice())?;
    if !dao_state.is_enabled {
        return Err("Logic error: DAO is not enabled for the pool yet. You should enable it firstly.".into());
    }

    let community_token_dto_pubkey = CommunityToken::find_address(&spl_stake_pool::id(), stake_pool_address).0;
    let community_token_dto_account = config
        .rpc_client
        .get_account(&community_token_dto_pubkey)?;

    let community_token = try_from_slice_unchecked::<CommunityToken>(community_token_dto_account.data.as_slice())?;

    let community_token_staking_rewards_counter_dto_pubkey = CommunityTokenStakingRewardsCounter::find_address(&spl_stake_pool::id(), stake_pool_address).0;
    config.rpc_client
        .get_account(&community_token_staking_rewards_counter_dto_pubkey)?;

    let amount = native_token::sol_to_lamports(amount);

    let from_pubkey = from
        .as_ref()
        .map_or_else(|| config.fee_payer.pubkey(), |keypair| keypair.pubkey());
    let from_balance = config.rpc_client.get_balance(&from_pubkey)?;
    if from_balance < amount {
        return Err(format!(
            "Not enough SOL to deposit into pool: {}.\nMaximum deposit amount is {} SOL.",
            Sol(amount),
            Sol(from_balance)
        )
        .into());
    }

    let stake_pool = get_stake_pool(&config.rpc_client, stake_pool_address)?;

    let mut total_rent_free_balances: u64 = 0;

    let mut instructions: Vec<Instruction> = vec![];

    let mut signers: Vec<&dyn Signer> = vec![];

    let community_token_staking_rewards_dto_pubkey = CommunityTokenStakingRewards::find_address(&spl_stake_pool::id(), stake_pool_address, &from_pubkey).0;
    let community_token_staking_rewards_dto_account = config
        .rpc_client
        .get_account(&community_token_staking_rewards_dto_pubkey);
    if community_token_staking_rewards_dto_account.is_err() {
        let community_token_staking_rewards_dto_length = get_packed_len::<CommunityTokenStakingRewards>();

        let rent_exemption_for_community_token_staking_rewards_dto_account = config
        .rpc_client
        .get_minimum_balance_for_rent_exemption(community_token_staking_rewards_dto_length)?;

        instructions.push(
            spl_stake_pool::instruction::create_community_token_staking_rewards(
                &spl_stake_pool::id(),
                stake_pool_address,
                &from_pubkey,
                &community_token_staking_rewards_dto_pubkey,
                &community_token_staking_rewards_counter_dto_pubkey,
            )
        );
        
        if let Some(keypair) = from.as_ref() {
            signers.push(keypair)
        } else {
            signers.push(config.fee_payer.as_ref());
        }

        total_rent_free_balances = total_rent_free_balances + rent_exemption_for_community_token_staking_rewards_dto_account;
    }

    let user_sol_transfer = Keypair::new();
    signers.push(config.fee_payer.as_ref());
    signers.push(&user_sol_transfer);

    if let Some(keypair) = from.as_ref() {
        signers.push(keypair)
    }

    instructions.push(system_instruction::transfer(
        &from_pubkey,
        &user_sol_transfer.pubkey(),
        amount,
    ));

    let pool_token_receiver_account =
        pool_token_receiver_account.unwrap_or(add_associated_token_account(
            config,
            &stake_pool.pool_mint,
            &config.token_owner.pubkey(),
            &mut instructions,
            &mut total_rent_free_balances,
        ));

    let referrer_token_account = referrer_token_account.unwrap_or(pool_token_receiver_account);

    let dao_community_token_receiver_account = add_associated_token_account(
        config,
        &community_token.token_mint,
        &from_pubkey,
        &mut instructions,
        &mut total_rent_free_balances,
    );

    let pool_withdraw_authority =
        find_withdraw_authority_program_address(&spl_stake_pool::id(), stake_pool_address).0;

    let deposit_instruction = if let Some(deposit_authority) = config.funding_authority.as_ref() {
        let expected_sol_deposit_authority = stake_pool.sol_deposit_authority.ok_or_else(|| {
            "SOL deposit authority specified in arguments but stake pool has none".to_string()
        })?;
        signers.push(deposit_authority.as_ref());
        if deposit_authority.pubkey() != expected_sol_deposit_authority {
            let error = format!(
                "Invalid deposit authority specified, expected {}, received {}",
                expected_sol_deposit_authority,
                deposit_authority.pubkey()
            );
            return Err(error.into());
        }

        spl_stake_pool::instruction::dao_strategy_deposit_sol_with_authority(
            &spl_stake_pool::id(),
            stake_pool_address,
            &deposit_authority.pubkey(),
            &pool_withdraw_authority,
            &stake_pool.reserve_stake,
            &user_sol_transfer.pubkey(),
            &pool_token_receiver_account,
            &dao_community_token_receiver_account,
            &stake_pool.manager_fee_account,
            &referrer_token_account,
            &stake_pool.pool_mint,
            &spl_token::id(),
            &community_token_staking_rewards_dto_pubkey,
            &from_pubkey,
            &community_token_dto_pubkey,
            amount,
        )
    } else {
        spl_stake_pool::instruction::dao_strategy_deposit_sol(
            &spl_stake_pool::id(),
            stake_pool_address,
            &pool_withdraw_authority,
            &stake_pool.reserve_stake,
            &user_sol_transfer.pubkey(),
            &pool_token_receiver_account,
            &dao_community_token_receiver_account,
            &stake_pool.manager_fee_account,
            &referrer_token_account,
            &stake_pool.pool_mint,
            &spl_token::id(),
            &community_token_staking_rewards_dto_pubkey,
            &from_pubkey,
            &community_token_dto_pubkey,
            amount,
        )
    };

    instructions.push(deposit_instruction);

    let recent_blockhash = get_latest_blockhash(&config.rpc_client)?;
    let message = Message::new_with_blockhash(
        &instructions,
        Some(&config.fee_payer.pubkey()),
        &recent_blockhash,
    );
    check_fee_payer_balance(
        config,
        total_rent_free_balances + config.rpc_client.get_fee_for_message(&message)?,
    )?;
    unique_signers!(signers);
    let transaction = Transaction::new(&signers, message, recent_blockhash);
    send_transaction(config, transaction)?;
    Ok(())
}

fn command_list(config: &Config, stake_pool_address: &Pubkey) -> CommandResult {
    let stake_pool = get_stake_pool(&config.rpc_client, stake_pool_address)?;
    let reserve_stake_account_address = stake_pool.reserve_stake.to_string();
    let total_lamports = stake_pool.total_lamports;
    let last_update_epoch = stake_pool.last_update_epoch;
    let validator_list = get_validator_list(&config.rpc_client, &stake_pool.validator_list)?;
    let max_number_of_validators = validator_list.header.max_validators;
    let current_number_of_validators = validator_list.validators.len();
    let pool_mint = get_token_mint(&config.rpc_client, &stake_pool.pool_mint)?;
    let epoch_info = config.rpc_client.get_epoch_info()?;
    let pool_withdraw_authority =
        find_withdraw_authority_program_address(&spl_stake_pool::id(), stake_pool_address).0;
    let reserve_stake = config.rpc_client.get_account(&stake_pool.reserve_stake)?;
    let minimum_reserve_stake_balance = config
        .rpc_client
        .get_minimum_balance_for_rent_exemption(STAKE_STATE_LEN)?
        + 1;
    let cli_stake_pool_stake_account_infos = validator_list
        .validators
        .iter()
        .map(|validator| {
            let (stake_account_address, _) = find_stake_program_address(
                &spl_stake_pool::id(),
                &validator.vote_account_address,
                stake_pool_address,
            );
            let (transient_stake_account_address, _) = find_transient_stake_program_address(
                &spl_stake_pool::id(),
                &validator.vote_account_address,
                stake_pool_address,
                validator.transient_seed_suffix_start,
            );
            let update_required = validator.last_update_epoch != epoch_info.epoch;
            CliStakePoolStakeAccountInfo {
                vote_account_address: validator.vote_account_address.to_string(),
                stake_account_address: stake_account_address.to_string(),
                validator_active_stake_lamports: validator.active_stake_lamports,
                validator_last_update_epoch: validator.last_update_epoch,
                validator_lamports: validator.stake_lamports(),
                validator_transient_stake_account_address: transient_stake_account_address
                    .to_string(),
                validator_transient_stake_lamports: validator.transient_stake_lamports,
                update_required,
            }
        })
        .collect();

    let total_pool_tokens =
        spl_token::amount_to_ui_amount(stake_pool.pool_token_supply, pool_mint.decimals);

    let total_liquidity_lamports = stake_pool.total_lamports_liquidity;


    let mut dao_details = None;
    let dao_state = get_dao_state(&config.rpc_client, stake_pool_address).unwrap_or_default();  
    if dao_state {
        dao_details = Some(CliDaoDetails::from((
            get_community_token(&config.rpc_client, stake_pool_address)?.to_string(),
            get_community_token_staking_rewards_counter(&config.rpc_client, stake_pool_address)?,
            get_community_tokens_counter(&config.rpc_client, stake_pool_address)?,
        )));
    }

    let mut cli_stake_pool = CliStakePool::from((
        *stake_pool_address,
        stake_pool,
        validator_list,
        pool_withdraw_authority,
    ));
    let update_required = last_update_epoch != epoch_info.epoch;
    let cli_stake_pool_details = CliStakePoolDetails {
        reserve_stake_account_address,
        reserve_stake_lamports: reserve_stake.lamports,
        total_liquidity_lamports,
        minimum_reserve_stake_balance,
        stake_accounts: cli_stake_pool_stake_account_infos,
        total_lamports,
        total_pool_tokens,
        current_number_of_validators: current_number_of_validators as u32,
        max_number_of_validators,
        update_required,
        dao_details,
    };
    cli_stake_pool.details = Some(cli_stake_pool_details);
    println!("{}", config.output_format.formatted_string(&cli_stake_pool));
    Ok(())
}

fn command_update(
    config: &Config,
    stake_pool_address: &Pubkey,
    force: bool,
    no_merge: bool,
) -> CommandResult {
    if config.no_update {
        println!("Update requested, but --no-update flag specified, so doing nothing");
        return Ok(());
    }
    let stake_pool = get_stake_pool(&config.rpc_client, stake_pool_address)?;
    let epoch_info = config.rpc_client.get_epoch_info()?;

    if stake_pool.last_update_epoch == epoch_info.epoch {
        if force {
            println!("Update not required, but --force flag specified, so doing it anyway");
        } else {
            println!("Update not required");
            return Ok(());
        }
    }

    let validator_list = get_validator_list(&config.rpc_client, &stake_pool.validator_list)?;

    let (mut update_list_instructions, final_instructions) =
        spl_stake_pool::instruction::update_stake_pool(
            &spl_stake_pool::id(),
            &stake_pool,
            &config.manager.pubkey(),
            &validator_list,
            stake_pool_address,
            no_merge,
        );

    let update_list_instructions_len = update_list_instructions.len();
    if update_list_instructions_len > 0 {
        let last_instruction = update_list_instructions.split_off(update_list_instructions_len - 1);
        // send the first ones without waiting
        for instruction in update_list_instructions {
            let transaction = checked_transaction_with_signers(
                config,
                &[instruction],
                &[config.fee_payer.as_ref()],
            )?;
            send_transaction_no_wait(config, transaction)?;
        }

        // wait on the last one
        let transaction = checked_transaction_with_signers(
            config,
            &last_instruction,
            &[config.fee_payer.as_ref()],
        )?;
        send_transaction(config, transaction)?;
    }
    let transaction = checked_transaction_with_signers(
        config,
        &final_instructions,
        &[
            config.fee_payer.as_ref(),
            config.manager.as_ref()
        ],
    )?;
    send_transaction(config, transaction)?;

    Ok(())
}

#[derive(PartialEq, Debug)]
struct WithdrawAccount {
    stake_address: Pubkey,
    vote_address: Option<Pubkey>,
    pool_amount: u64,
}

fn sorted_accounts<F>(
    validator_list: &ValidatorList,
    stake_pool: &StakePool,
    get_info: F,
) -> Vec<(Pubkey, u64, Option<Pubkey>)>
where
    F: Fn(&ValidatorStakeInfo) -> (Pubkey, u64, Option<Pubkey>),
{
    let mut result: Vec<(Pubkey, u64, Option<Pubkey>)> = validator_list
        .validators
        .iter()
        .map(get_info)
        .collect::<Vec<_>>();

    result.sort_by(|left, right| {
        if left.2 == stake_pool.preferred_withdraw_validator_vote_address {
            Ordering::Less
        } else if right.2 == stake_pool.preferred_withdraw_validator_vote_address {
            Ordering::Greater
        } else {
            right.1.cmp(&left.1)
        }
    });

    result
}

fn prepare_withdraw_accounts(
    rpc_client: &RpcClient,
    stake_pool: &StakePool,
    pool_amount: u64,
    stake_pool_address: &Pubkey,
    skip_fee: bool,
) -> Result<Vec<WithdrawAccount>, Error> {
    let min_balance = rpc_client
        .get_minimum_balance_for_rent_exemption(STAKE_STATE_LEN)?
        .saturating_add(MINIMUM_ACTIVE_STAKE);
    let pool_mint = get_token_mint(rpc_client, &stake_pool.pool_mint)?;
    let validator_list: ValidatorList = get_validator_list(rpc_client, &stake_pool.validator_list)?;

    let mut accounts: Vec<(Pubkey, u64, Option<Pubkey>)> = Vec::new();

    accounts.append(&mut sorted_accounts(
        &validator_list,
        stake_pool,
        |validator| {
            let (stake_account_address, _) = find_stake_program_address(
                &spl_stake_pool::id(),
                &validator.vote_account_address,
                stake_pool_address,
            );

            (
                stake_account_address,
                validator.active_stake_lamports,
                Some(validator.vote_account_address),
            )
        },
    ));

    accounts.append(&mut sorted_accounts(
        &validator_list,
        stake_pool,
        |validator| {
            let (transient_stake_account_address, _) = find_transient_stake_program_address(
                &spl_stake_pool::id(),
                &validator.vote_account_address,
                stake_pool_address,
                validator.transient_seed_suffix_start,
            );

            (
                transient_stake_account_address,
                validator
                    .transient_stake_lamports
                    .saturating_sub(min_balance),
                Some(validator.vote_account_address),
            )
        },
    ));

    let reserve_stake = rpc_client.get_account(&stake_pool.reserve_stake)?;

    accounts.push((
        stake_pool.reserve_stake,
        reserve_stake.lamports
            - rpc_client.get_minimum_balance_for_rent_exemption(STAKE_STATE_LEN)?
            - 1,
        None,
    ));

    // Prepare the list of accounts to withdraw from
    let mut withdraw_from: Vec<WithdrawAccount> = vec![];
    let mut remaining_amount = pool_amount;

    let fee = stake_pool.stake_withdrawal_fee;
    let inverse_fee = Fee {
        numerator: fee.denominator - fee.numerator,
        denominator: fee.denominator,
    };

    // Go through available accounts and withdraw from largest to smallest
    for (stake_address, lamports, vote_address_opt) in accounts {
        if lamports <= min_balance {
            continue;
        }

        let available_for_withdrawal_wo_fee = stake_pool
            .convert_amount_of_lamports_to_amount_of_pool_tokens(lamports)
            .unwrap();

        let available_for_withdrawal = if skip_fee {
            available_for_withdrawal_wo_fee
        } else {
            available_for_withdrawal_wo_fee * inverse_fee.denominator / inverse_fee.numerator
        };

        let pool_amount = u64::min(available_for_withdrawal, remaining_amount);

        // Those accounts will be withdrawn completely with `claim` instruction
        withdraw_from.push(WithdrawAccount {
            stake_address,
            vote_address: vote_address_opt,
            pool_amount,
        });
        remaining_amount -= pool_amount;

        if remaining_amount == 0 {
            break;
        }
    }

    // Not enough stake to withdraw the specified amount
    if remaining_amount > 0 {
        return Err(format!(
            "No stake accounts found in this pool with enough balance to withdraw {} pool tokens.",
            spl_token::amount_to_ui_amount(pool_amount, pool_mint.decimals)
        )
        .into());
    }

    Ok(withdraw_from)
}

fn command_withdraw_stake(
    config: &Config,
    stake_pool_address: &Pubkey,
    use_reserve: bool,
    vote_account_address: &Option<Pubkey>,
    stake_receiver_param: &Option<Pubkey>,
    pool_token_account: &Option<Pubkey>,
    pool_amount: f64,
) -> CommandResult {
    if !config.no_update {
        command_update(config, stake_pool_address, false, false)?;
    }

    let stake_pool = get_stake_pool(&config.rpc_client, stake_pool_address)?;
    let pool_mint = get_token_mint(&config.rpc_client, &stake_pool.pool_mint)?;
    let pool_amount = spl_token::ui_amount_to_amount(pool_amount, pool_mint.decimals);

    let pool_withdraw_authority =
        find_withdraw_authority_program_address(&spl_stake_pool::id(), stake_pool_address).0;

    let pool_token_account = pool_token_account.unwrap_or(get_associated_token_address(
        &config.token_owner.pubkey(),
        &stake_pool.pool_mint,
    ));
    let token_account = get_token_account(
        &config.rpc_client,
        &pool_token_account,
        &stake_pool.pool_mint,
    )?;
    let stake_account_rent_exemption = config
        .rpc_client
        .get_minimum_balance_for_rent_exemption(STAKE_STATE_LEN)?;

    // Check withdraw_from balance
    if token_account.amount < pool_amount {
        return Err(format!(
            "Not enough token balance to withdraw {} pool tokens.\nMaximum withdraw amount is {} pool tokens.",
            spl_token::amount_to_ui_amount(pool_amount, pool_mint.decimals),
            spl_token::amount_to_ui_amount(token_account.amount, pool_mint.decimals)
        )
        .into());
    }

    let withdraw_accounts = if use_reserve {
        vec![WithdrawAccount {
            stake_address: stake_pool.reserve_stake,
            vote_address: None,
            pool_amount,
        }]
    } else if let Some(vote_account_address) = vote_account_address {
        let (stake_account_address, _) = find_stake_program_address(
            &spl_stake_pool::id(),
            vote_account_address,
            stake_pool_address,
        );
        let stake_account = config.rpc_client.get_account(&stake_account_address)?;

        let available_for_withdrawal = stake_pool
            .convert_amount_of_lamports_to_amount_of_pool_tokens(
                stake_account
                    .lamports
                    .saturating_sub(MINIMUM_ACTIVE_STAKE)
                    .saturating_sub(stake_account_rent_exemption),
            )
            .unwrap();

        if available_for_withdrawal < pool_amount {
            return Err(format!(
                "Not enough pool tokens available for withdrawal from {}, {} asked, {} available",
                stake_account_address, pool_amount, available_for_withdrawal
            )
            .into());
        }
        vec![WithdrawAccount {
            stake_address: stake_account_address,
            vote_address: Some(*vote_account_address),
            pool_amount,
        }]
    } else {
        // Get the list of accounts to withdraw from
        prepare_withdraw_accounts(
            &config.rpc_client,
            &stake_pool,
            pool_amount,
            stake_pool_address,
            stake_pool.manager_fee_account == pool_token_account,
        )?
    };

    // Construct transaction to withdraw from withdraw_accounts account list
    let mut instructions: Vec<Instruction> = vec![];
    let user_transfer_authority = Keypair::new(); // ephemeral keypair just to do the transfer
    let mut signers = vec![
        config.fee_payer.as_ref(),
        config.token_owner.as_ref(),
        &user_transfer_authority,
    ];
    let mut new_stake_keypairs = vec![];

    instructions.push(
        // Approve spending token
        spl_token::instruction::approve(
            &spl_token::id(),
            &pool_token_account,
            &user_transfer_authority.pubkey(),
            &config.token_owner.pubkey(),
            &[],
            pool_amount,
        )?,
    );

    let mut total_rent_free_balances = 0;

    // Go through prepared accounts and withdraw/claim them
    for withdraw_account in withdraw_accounts {
        // Convert pool tokens amount to lamports
        let sol_withdraw_amount = stake_pool
            .convert_amount_of_pool_tokens_to_amount_of_lamports(withdraw_account.pool_amount)
            .unwrap();

        if let Some(vote_address) = withdraw_account.vote_address {
            println!(
                "Withdrawing {}, or {} pool tokens, from stake account {}, delegated to {}",
                Sol(sol_withdraw_amount),
                spl_token::amount_to_ui_amount(withdraw_account.pool_amount, pool_mint.decimals),
                withdraw_account.stake_address,
                vote_address,
            );
        } else {
            println!(
                "Withdrawing {}, or {} pool tokens, from stake account {}",
                Sol(sol_withdraw_amount),
                spl_token::amount_to_ui_amount(withdraw_account.pool_amount, pool_mint.decimals),
                withdraw_account.stake_address,
            );
        }

        // Use separate mutable variable because withdraw might create a new account
        let stake_receiver = stake_receiver_param.unwrap_or_else(|| {
            let stake_keypair = new_stake_account(
                &config.fee_payer.pubkey(),
                &mut instructions,
                stake_account_rent_exemption,
            );
            let stake_pubkey = stake_keypair.pubkey();
            total_rent_free_balances += stake_account_rent_exemption;
            new_stake_keypairs.push(stake_keypair);
            stake_pubkey
        });

        instructions.push(spl_stake_pool::instruction::withdraw_stake(
            &spl_stake_pool::id(),
            stake_pool_address,
            &stake_pool.validator_list,
            &pool_withdraw_authority,
            &withdraw_account.stake_address,
            &stake_receiver,
            &config.staker.pubkey(),
            &user_transfer_authority.pubkey(),
            &pool_token_account,
            &stake_pool.manager_fee_account,
            &stake_pool.pool_mint,
            &spl_token::id(),
            withdraw_account.pool_amount,
        ));
    }

    let recent_blockhash = get_latest_blockhash(&config.rpc_client)?;
    let message = Message::new_with_blockhash(
        &instructions,
        Some(&config.fee_payer.pubkey()),
        &recent_blockhash,
    );
    for new_stake_keypair in &new_stake_keypairs {
        signers.push(new_stake_keypair);
    }
    check_fee_payer_balance(
        config,
        total_rent_free_balances + config.rpc_client.get_fee_for_message(&message)?,
    )?;
    unique_signers!(signers);
    let transaction = Transaction::new(&signers, message, recent_blockhash);
    send_transaction(config, transaction)?;
    Ok(())
}

fn command_dao_strategy_withdraw_stake(
    config: &Config,
    stake_pool_address: &Pubkey,
    use_reserve: bool,
    vote_account_address: &Option<Pubkey>,
    stake_receiver_param: &Option<Pubkey>,
    pool_token_account: &Option<Pubkey>,
    pool_amount: f64,
) -> CommandResult {
    if !config.no_update {
        command_update(config, stake_pool_address, false, false)?;
    }

    let dao_state_dto_pubkey = DaoState::find_address(&spl_stake_pool::id(), stake_pool_address).0;
    let dao_state_dto_account = config
        .rpc_client
        .get_account(&dao_state_dto_pubkey)?;

    let dao_state = try_from_slice_unchecked::<DaoState>(dao_state_dto_account.data.as_slice())?;
    if !dao_state.is_enabled {
        return Err("Logic error: DAO is not enabled for the pool yet. You should enable it firstly.".into());
    }

    let stake_pool = get_stake_pool(&config.rpc_client, stake_pool_address)?;
    let pool_mint = get_token_mint(&config.rpc_client, &stake_pool.pool_mint)?;
    let pool_amount = spl_token::ui_amount_to_amount(pool_amount, pool_mint.decimals);

    let pool_withdraw_authority =
        find_withdraw_authority_program_address(&spl_stake_pool::id(), stake_pool_address).0;

    let pool_token_account = pool_token_account.unwrap_or(get_associated_token_address(
        &config.token_owner.pubkey(),
        &stake_pool.pool_mint,
    ));
    let token_account = get_token_account(
        &config.rpc_client,
        &pool_token_account,
        &stake_pool.pool_mint,
    )?;
    let stake_account_rent_exemption = config
        .rpc_client
        .get_minimum_balance_for_rent_exemption(STAKE_STATE_LEN)?;

    // Check withdraw_from balance
    if token_account.amount < pool_amount {
        return Err(format!(
            "Not enough token balance to withdraw {} pool tokens.\nMaximum withdraw amount is {} pool tokens.",
            spl_token::amount_to_ui_amount(pool_amount, pool_mint.decimals),
            spl_token::amount_to_ui_amount(token_account.amount, pool_mint.decimals)
        )
        .into());
    }

    let mut total_rent_free_balances: u64 = 0;

    let mut instructions: Vec<Instruction> = vec![];

    let mut signers: Vec<&dyn Signer> = vec![];

    let community_token_staking_rewards_dto_pubkey = CommunityTokenStakingRewards::find_address(&spl_stake_pool::id(), stake_pool_address, &config.token_owner.pubkey()).0;
    let community_token_staking_rewards_dto_account = config
        .rpc_client
        .get_account(&community_token_staking_rewards_dto_pubkey);
    // We can be sure that this account already exists, as it is created when you deposit. 
    // But there are some number of users who made a deposit before updating the code with DAO strategy, 
    // so here we create an account especially for them.
    // {
    let community_token_dto_pubkey = CommunityToken::find_address(&spl_stake_pool::id(), stake_pool_address).0;
    let community_token_dto_account = config
        .rpc_client
        .get_account(&community_token_dto_pubkey)?;

    let community_token = try_from_slice_unchecked::<CommunityToken>(community_token_dto_account.data.as_slice())?;

    let community_token_staking_rewards_counter_dto_pubkey = CommunityTokenStakingRewardsCounter::find_address(&spl_stake_pool::id(), stake_pool_address).0;
    config.rpc_client
        .get_account(&community_token_staking_rewards_counter_dto_pubkey)?;

    let dao_community_token_receiver_account = add_associated_token_account(
        config,
        &community_token.token_mint,
        &config.token_owner.pubkey(),
        &mut instructions,
        &mut total_rent_free_balances,
    );

    if community_token_staking_rewards_dto_account.is_err() {
        let community_token_staking_rewards_dto_length = get_packed_len::<CommunityTokenStakingRewards>();

        let rent_exemption_for_community_token_staking_rewards_dto_account = config
        .rpc_client
        .get_minimum_balance_for_rent_exemption(community_token_staking_rewards_dto_length)?;

        instructions.push(
            spl_stake_pool::instruction::create_community_token_staking_rewards(
                &spl_stake_pool::id(),
                stake_pool_address,
                &config.token_owner.pubkey(),
                &community_token_staking_rewards_dto_pubkey,
                &community_token_staking_rewards_counter_dto_pubkey,
            )
        );

        signers.push(config.token_owner.as_ref());

        total_rent_free_balances = total_rent_free_balances + rent_exemption_for_community_token_staking_rewards_dto_account;
    }
    // }

    let withdraw_accounts = if use_reserve {
        vec![WithdrawAccount {
            stake_address: stake_pool.reserve_stake,
            vote_address: None,
            pool_amount,
        }]
    } else if let Some(vote_account_address) = vote_account_address {
        let (stake_account_address, _) = find_stake_program_address(
            &spl_stake_pool::id(),
            vote_account_address,
            stake_pool_address,
        );
        let stake_account = config.rpc_client.get_account(&stake_account_address)?;

        let available_for_withdrawal = stake_pool
            .convert_amount_of_lamports_to_amount_of_pool_tokens(
                stake_account
                    .lamports
                    .saturating_sub(MINIMUM_ACTIVE_STAKE)
                    .saturating_sub(stake_account_rent_exemption),
            )
            .unwrap();

        if available_for_withdrawal < pool_amount {
            return Err(format!(
                "Not enough pool tokens available for withdrawal from {}, {} asked, {} available",
                stake_account_address, pool_amount, available_for_withdrawal
            )
            .into());
        }
        vec![WithdrawAccount {
            stake_address: stake_account_address,
            vote_address: Some(*vote_account_address),
            pool_amount,
        }]
    } else {
        // Get the list of accounts to withdraw from
        prepare_withdraw_accounts(
            &config.rpc_client,
            &stake_pool,
            pool_amount,
            stake_pool_address,
            stake_pool.manager_fee_account == pool_token_account,
        )?
    };

    // Construct transaction to withdraw from withdraw_accounts account list
    let user_transfer_authority = Keypair::new(); // ephemeral keypair just to do the transfer
    signers.push(config.fee_payer.as_ref());
    signers.push(config.token_owner.as_ref());
    signers.push(&user_transfer_authority);

    let mut new_stake_keypairs = vec![];

    instructions.push(
        // Approve spending token
        spl_token::instruction::approve(
            &spl_token::id(),
            &pool_token_account,
            &user_transfer_authority.pubkey(),
            &config.token_owner.pubkey(),
            &[],
            pool_amount,
        )?,
    );

    // Go through prepared accounts and withdraw/claim them
    for withdraw_account in withdraw_accounts {
        // Convert pool tokens amount to lamports
        let sol_withdraw_amount = stake_pool
            .convert_amount_of_pool_tokens_to_amount_of_lamports(withdraw_account.pool_amount)
            .unwrap();

        if let Some(vote_address) = withdraw_account.vote_address {
            println!(
                "Withdrawing {}, or {} pool tokens, from stake account {}, delegated to {}",
                Sol(sol_withdraw_amount),
                spl_token::amount_to_ui_amount(withdraw_account.pool_amount, pool_mint.decimals),
                withdraw_account.stake_address,
                vote_address,
            );
        } else {
            println!(
                "Withdrawing {}, or {} pool tokens, from stake account {}",
                Sol(sol_withdraw_amount),
                spl_token::amount_to_ui_amount(withdraw_account.pool_amount, pool_mint.decimals),
                withdraw_account.stake_address,
            );
        }

        // Use separate mutable variable because withdraw might create a new account
        let stake_receiver = stake_receiver_param.unwrap_or_else(|| {
            let stake_keypair = new_stake_account(
                &config.fee_payer.pubkey(),
                &mut instructions,
                stake_account_rent_exemption,
            );
            let stake_pubkey = stake_keypair.pubkey();
            total_rent_free_balances += stake_account_rent_exemption;
            new_stake_keypairs.push(stake_keypair);
            stake_pubkey
        });

        instructions.push(spl_stake_pool::instruction::dao_strategy_withdraw_stake(
            &spl_stake_pool::id(),
            stake_pool_address,
            &stake_pool.validator_list,
            &pool_withdraw_authority,
            &withdraw_account.stake_address,
            &stake_receiver,
            &config.staker.pubkey(),
            &user_transfer_authority.pubkey(),
            &pool_token_account,
            &stake_pool.manager_fee_account,
            &stake_pool.pool_mint,
            &spl_token::id(),
            &dao_community_token_receiver_account,
            &community_token_staking_rewards_dto_pubkey,
            &config.token_owner.pubkey(),
            &community_token_dto_pubkey,
            withdraw_account.pool_amount,
        ));
    }

    let recent_blockhash = get_latest_blockhash(&config.rpc_client)?;
    let message = Message::new_with_blockhash(
        &instructions,
        Some(&config.fee_payer.pubkey()),
        &recent_blockhash,
    );
    for new_stake_keypair in &new_stake_keypairs {
        signers.push(new_stake_keypair);
    }
    check_fee_payer_balance(
        config,
        total_rent_free_balances + config.rpc_client.get_fee_for_message(&message)?,
    )?;
    unique_signers!(signers);
    let transaction = Transaction::new(&signers, message, recent_blockhash);
    send_transaction(config, transaction)?;
    Ok(())
}


fn command_withdraw_sol(
    config: &Config,
    stake_pool_address: &Pubkey,
    pool_token_account: &Option<Pubkey>,
    sol_receiver: &Pubkey,
    pool_amount: f64,
) -> CommandResult {
    if !config.no_update {
        command_update(config, stake_pool_address, false, false)?;
    }

    let stake_pool = get_stake_pool(&config.rpc_client, stake_pool_address)?;
    let pool_mint = get_token_mint(&config.rpc_client, &stake_pool.pool_mint)?;
    let pool_amount = spl_token::ui_amount_to_amount(pool_amount, pool_mint.decimals);

    let pool_token_account = pool_token_account.unwrap_or(get_associated_token_address(
        &config.token_owner.pubkey(),
        &stake_pool.pool_mint,
    ));
    let token_account = get_token_account(
        &config.rpc_client,
        &pool_token_account,
        &stake_pool.pool_mint,
    )?;

    // Check withdraw_from balance
    if token_account.amount < pool_amount {
        return Err(format!(
            "Not enough token balance to withdraw {} pool tokens.\nMaximum withdraw amount is {} pool tokens.",
            spl_token::amount_to_ui_amount(pool_amount, pool_mint.decimals),
            spl_token::amount_to_ui_amount(token_account.amount, pool_mint.decimals)
        )
        .into());
    }

    // Construct transaction to withdraw from withdraw_accounts account list
    let user_transfer_authority = Keypair::new(); // ephemeral keypair just to do the transfer
    let mut signers = vec![
        config.fee_payer.as_ref(),
        config.token_owner.as_ref(),
        &user_transfer_authority,
    ];

    let mut instructions = vec![
        // Approve spending token
        spl_token::instruction::approve(
            &spl_token::id(),
            &pool_token_account,
            &user_transfer_authority.pubkey(),
            &config.token_owner.pubkey(),
            &[],
            pool_amount,
        )?,
    ];

    let pool_withdraw_authority =
        find_withdraw_authority_program_address(&spl_stake_pool::id(), stake_pool_address).0;

    let withdraw_instruction = if let Some(withdraw_authority) = config.funding_authority.as_ref() {
        let expected_sol_withdraw_authority =
            stake_pool.sol_withdraw_authority.ok_or_else(|| {
                "SOL withdraw authority specified in arguments but stake pool has none".to_string()
            })?;
        signers.push(withdraw_authority.as_ref());
        if withdraw_authority.pubkey() != expected_sol_withdraw_authority {
            let error = format!(
                "Invalid deposit withdraw specified, expected {}, received {}",
                expected_sol_withdraw_authority,
                withdraw_authority.pubkey()
            );
            return Err(error.into());
        }

        spl_stake_pool::instruction::withdraw_sol_with_authority(
            &spl_stake_pool::id(),
            stake_pool_address,
            &withdraw_authority.pubkey(),
            &pool_withdraw_authority,
            &user_transfer_authority.pubkey(),
            &pool_token_account,
            &stake_pool.reserve_stake,
            sol_receiver,
            &stake_pool.manager_fee_account,
            &stake_pool.pool_mint,
            &spl_token::id(),
            pool_amount,
        )
    } else {
        spl_stake_pool::instruction::withdraw_sol(
            &spl_stake_pool::id(),
            stake_pool_address,
            &pool_withdraw_authority,
            &user_transfer_authority.pubkey(),
            &pool_token_account,
            &stake_pool.reserve_stake,
            sol_receiver,
            &stake_pool.manager_fee_account,
            &stake_pool.pool_mint,
            &spl_token::id(),
            pool_amount,
        )
    };

    instructions.push(withdraw_instruction);

    let recent_blockhash = get_latest_blockhash(&config.rpc_client)?;
    let message = Message::new_with_blockhash(
        &instructions,
        Some(&config.fee_payer.pubkey()),
        &recent_blockhash,
    );
    check_fee_payer_balance(config, config.rpc_client.get_fee_for_message(&message)?)?;
    unique_signers!(signers);
    let transaction = Transaction::new(&signers, message, recent_blockhash);
    send_transaction(config, transaction)?;
    Ok(())
}

fn command_dao_strategy_withdraw_sol(
    config: &Config,
    stake_pool_address: &Pubkey,
    pool_token_account: &Option<Pubkey>,
    sol_receiver: &Pubkey,
    pool_amount: f64,
) -> CommandResult {
    if !config.no_update {
        command_update(config, stake_pool_address, false, false)?;
    }

    let dao_state_dto_pubkey = DaoState::find_address(&spl_stake_pool::id(), stake_pool_address).0;
    let dao_state_dto_account = config
        .rpc_client
        .get_account(&dao_state_dto_pubkey)?;

    let dao_state = try_from_slice_unchecked::<DaoState>(dao_state_dto_account.data.as_slice())?;
    if !dao_state.is_enabled {
        return Err("Logic error: DAO is not enabled for the pool yet. You should enable it firstly.".into());
    }

    let stake_pool = get_stake_pool(&config.rpc_client, stake_pool_address)?;
    let pool_mint = get_token_mint(&config.rpc_client, &stake_pool.pool_mint)?;
    let pool_amount = spl_token::ui_amount_to_amount(pool_amount, pool_mint.decimals);

    let pool_token_account = pool_token_account.unwrap_or(get_associated_token_address(
        &config.token_owner.pubkey(),
        &stake_pool.pool_mint,
    ));
    let token_account = get_token_account(
        &config.rpc_client,
        &pool_token_account,
        &stake_pool.pool_mint,
    )?;

    // Check withdraw_from balance
    if token_account.amount < pool_amount {
        return Err(format!(
            "Not enough token balance to withdraw {} pool tokens.\nMaximum withdraw amount is {} pool tokens.",
            spl_token::amount_to_ui_amount(pool_amount, pool_mint.decimals),
            spl_token::amount_to_ui_amount(token_account.amount, pool_mint.decimals)
        )
        .into());
    }

    let mut total_rent_free_balances: u64 = 0;

    let mut instructions: Vec<Instruction> = vec![];

    let mut signers: Vec<&dyn Signer> = vec![];

    let community_token_staking_rewards_dto_pubkey = CommunityTokenStakingRewards::find_address(&spl_stake_pool::id(), stake_pool_address, &config.token_owner.pubkey()).0;
    let community_token_staking_rewards_dto_account = config
        .rpc_client
        .get_account(&community_token_staking_rewards_dto_pubkey);
    // We can be sure that this account already exists, as it is created when you deposit. 
    // But there are some number of users who made a deposit before updating the code with DAO strategy, 
    // so here we create an account especially for them.
    // {
    let community_token_dto_pubkey = CommunityToken::find_address(&spl_stake_pool::id(), stake_pool_address).0;
    let community_token_dto_account = config
        .rpc_client
        .get_account(&community_token_dto_pubkey)?;

    let community_token = try_from_slice_unchecked::<CommunityToken>(community_token_dto_account.data.as_slice())?;

    let community_token_staking_rewards_counter_dto_pubkey = CommunityTokenStakingRewardsCounter::find_address(&spl_stake_pool::id(), stake_pool_address).0;
    config.rpc_client
        .get_account(&community_token_staking_rewards_counter_dto_pubkey)?;

    let dao_community_token_receiver_account = add_associated_token_account(
        config,
        &community_token.token_mint,
        &config.token_owner.pubkey(),
        &mut instructions,
        &mut total_rent_free_balances,
    );

    if community_token_staking_rewards_dto_account.is_err() {
        let community_token_staking_rewards_dto_length = get_packed_len::<CommunityTokenStakingRewards>();

        let rent_exemption_for_community_token_staking_rewards_dto_account = config
        .rpc_client
        .get_minimum_balance_for_rent_exemption(community_token_staking_rewards_dto_length)?;

        instructions.push(
            spl_stake_pool::instruction::create_community_token_staking_rewards(
                &spl_stake_pool::id(),
                stake_pool_address,
                &config.token_owner.pubkey(),
                &community_token_staking_rewards_dto_pubkey,
                &community_token_staking_rewards_counter_dto_pubkey,
            )
        );

        signers.push(config.token_owner.as_ref());

        total_rent_free_balances = total_rent_free_balances + rent_exemption_for_community_token_staking_rewards_dto_account;
    }
    // }

    // Construct transaction to withdraw from withdraw_accounts account list
    let user_transfer_authority = Keypair::new(); // ephemeral keypair just to do the transfer
    signers.push(config.fee_payer.as_ref());
    signers.push(config.token_owner.as_ref());
    signers.push(&user_transfer_authority);

    instructions.push(
        // Approve spending token
        spl_token::instruction::approve(
            &spl_token::id(),
            &pool_token_account,
            &user_transfer_authority.pubkey(),
            &config.token_owner.pubkey(),
            &[],
            pool_amount,
        )?
    );

    let pool_withdraw_authority =
        find_withdraw_authority_program_address(&spl_stake_pool::id(), stake_pool_address).0;

    let withdraw_instruction = if let Some(withdraw_authority) = config.funding_authority.as_ref() {
        let expected_sol_withdraw_authority =
            stake_pool.sol_withdraw_authority.ok_or_else(|| {
                "SOL withdraw authority specified in arguments but stake pool has none".to_string()
            })?;
        signers.push(withdraw_authority.as_ref());
        if withdraw_authority.pubkey() != expected_sol_withdraw_authority {
            let error = format!(
                "Invalid deposit withdraw specified, expected {}, received {}",
                expected_sol_withdraw_authority,
                withdraw_authority.pubkey()
            );
            return Err(error.into());
        }

        spl_stake_pool::instruction::dao_strategy_withdraw_sol_with_authority(
            &spl_stake_pool::id(),
            stake_pool_address,
            &withdraw_authority.pubkey(),
            &pool_withdraw_authority,
            &user_transfer_authority.pubkey(),
            &pool_token_account,
            &dao_community_token_receiver_account,
            &stake_pool.reserve_stake,
            sol_receiver,
            &stake_pool.manager_fee_account,
            &stake_pool.pool_mint,
            &spl_token::id(),
            &community_token_staking_rewards_dto_pubkey,
            &config.token_owner.pubkey(),
            &community_token_dto_pubkey,
            pool_amount,
        )
    } else {
        spl_stake_pool::instruction::dao_strategy_withdraw_sol(
            &spl_stake_pool::id(),
            stake_pool_address,
            &pool_withdraw_authority,
            &user_transfer_authority.pubkey(),
            &pool_token_account,
            &dao_community_token_receiver_account,
            &stake_pool.reserve_stake,
            sol_receiver,
            &stake_pool.manager_fee_account,
            &stake_pool.pool_mint,
            &spl_token::id(),
            &community_token_staking_rewards_dto_pubkey,
            &config.token_owner.pubkey(),
            &community_token_dto_pubkey,
            pool_amount,
        )
    };

    instructions.push(withdraw_instruction);

    let recent_blockhash = get_latest_blockhash(&config.rpc_client)?;
    let message = Message::new_with_blockhash(
        &instructions,
        Some(&config.fee_payer.pubkey()),
        &recent_blockhash,
    );
    check_fee_payer_balance(config, total_rent_free_balances + config.rpc_client.get_fee_for_message(&message)?)?;
    unique_signers!(signers);
    let transaction = Transaction::new(&signers, message, recent_blockhash);
    send_transaction(config, transaction)?;
    Ok(())
}

fn command_set_manager(
    config: &Config,
    stake_pool_address: &Pubkey,
    new_manager: &Option<Keypair>,
    new_fee_receiver: &Option<Pubkey>,
) -> CommandResult {
    if !config.no_update {
        command_update(config, stake_pool_address, false, false)?;
    }
    let stake_pool = get_stake_pool(&config.rpc_client, stake_pool_address)?;

    // If new accounts are missing in the arguments use the old ones
    let (new_manager_pubkey, mut signers): (Pubkey, Vec<&dyn Signer>) = match new_manager {
        None => (stake_pool.manager, vec![]),
        Some(value) => (value.pubkey(), vec![value]),
    };
    let new_fee_receiver = match new_fee_receiver {
        None => stake_pool.manager_fee_account,
        Some(value) => {
            // Check for fee receiver being a valid token account and have to same mint as the stake pool
            let token_account =
                get_token_account(&config.rpc_client, value, &stake_pool.pool_mint)?;
            if token_account.mint != stake_pool.pool_mint {
                return Err("Fee receiver account belongs to a different mint"
                    .to_string()
                    .into());
            }
            *value
        }
    };

    signers.append(&mut vec![
        config.fee_payer.as_ref(),
        config.manager.as_ref(),
    ]);
    unique_signers!(signers);
    let transaction = checked_transaction_with_signers(
        config,
        &[spl_stake_pool::instruction::set_manager(
            &spl_stake_pool::id(),
            stake_pool_address,
            &config.manager.pubkey(),
            &new_manager_pubkey,
            &new_fee_receiver,
        )],
        &signers,
    )?;
    send_transaction(config, transaction)?;
    Ok(())
}

fn command_set_staker(
    config: &Config,
    stake_pool_address: &Pubkey,
    new_staker: &Pubkey,
) -> CommandResult {
    if !config.no_update {
        command_update(config, stake_pool_address, false, false)?;
    }
    let mut signers = vec![config.fee_payer.as_ref(), config.manager.as_ref()];
    unique_signers!(signers);
    let transaction = checked_transaction_with_signers(
        config,
        &[spl_stake_pool::instruction::set_staker(
            &spl_stake_pool::id(),
            stake_pool_address,
            &config.manager.pubkey(),
            new_staker,
        )],
        &signers,
    )?;
    send_transaction(config, transaction)?;
    Ok(())
}

fn command_set_funding_authority(
    config: &Config,
    stake_pool_address: &Pubkey,
    new_authority: Option<Pubkey>,
    funding_type: FundingType,
) -> CommandResult {
    if !config.no_update {
        command_update(config, stake_pool_address, false, false)?;
    }
    let mut signers = vec![config.fee_payer.as_ref(), config.manager.as_ref()];
    unique_signers!(signers);
    let transaction = checked_transaction_with_signers(
        config,
        &[spl_stake_pool::instruction::set_funding_authority(
            &spl_stake_pool::id(),
            stake_pool_address,
            &config.manager.pubkey(),
            new_authority.as_ref(),
            funding_type,
        )],
        &signers,
    )?;
    send_transaction(config, transaction)?;
    Ok(())
}

fn command_set_fee(
    config: &Config,
    stake_pool_address: &Pubkey,
    new_fee: FeeType,
) -> CommandResult {
    if !config.no_update {
        command_update(config, stake_pool_address, false, false)?;
    }
    let mut signers = vec![config.fee_payer.as_ref(), config.manager.as_ref()];
    unique_signers!(signers);
    let transaction = checked_transaction_with_signers(
        config,
        &[spl_stake_pool::instruction::set_fee(
            &spl_stake_pool::id(),
            stake_pool_address,
            &config.manager.pubkey(),
            new_fee,
        )],
        &signers,
    )?;
    send_transaction(config, transaction)?;
    Ok(())
}

fn command_list_all_pools(config: &Config) -> CommandResult {
    let all_pools = get_stake_pools(&config.rpc_client)?;
    let cli_stake_pool_vec: Vec<CliStakePool> =
        all_pools.into_iter().map(CliStakePool::from).collect();
    let cli_stake_pools = CliStakePools {
        pools: cli_stake_pool_vec,
    };
    println!(
        "{}",
        config.output_format.formatted_string(&cli_stake_pools)
    );
    Ok(())
}

fn command_deposit_liquidity_sol(
    config: &Config,
    stake_pool_address: &Pubkey,
    from: &Option<Keypair>,
    amount: f64,
) -> CommandResult {
    if !config.no_update {
        command_update(config, stake_pool_address, false, false)?;
    }

    let amount = native_token::sol_to_lamports(amount);

    let from_pubkey = from
        .as_ref()
        .map_or_else(|| config.fee_payer.pubkey(), |keypair| keypair.pubkey());
    let from_balance = config.rpc_client.get_balance(&from_pubkey)?;
    if from_balance < amount {
        return Err(format!(
            "Not enough SOL to deposit into pool: {}.\nMaximum deposit amount is {} SOL.",
            Sol(amount),
            Sol(from_balance)
        )
        .into());
    }

    if amount < spl_stake_pool::processor::MINIMUM_LIQUIDITY_DEPOSIT {
        return Err(format!(
            "Amount is less than the minimum deposit. Amount is {} SOL.\nMinimum deposit amount is {} SOL.",
            Sol(amount),
            Sol(spl_stake_pool::processor::MINIMUM_LIQUIDITY_DEPOSIT)
        )
        .into());
    }

    let stake_pool = get_stake_pool(&config.rpc_client, stake_pool_address)?;

    let mut instructions: Vec<Instruction> = vec![];

    let user_sol_transfer = Keypair::new();
    let mut signers = vec![
        config.fee_payer.as_ref(),
        &user_sol_transfer,
        config.manager.as_ref(),
    ];
    if let Some(keypair) = from.as_ref() {
        signers.push(keypair)
    }

    instructions.push(system_instruction::transfer(
        &from_pubkey,
        &user_sol_transfer.pubkey(),
        amount,
    ));

    let pool_withdraw_authority =
        find_withdraw_authority_program_address(&spl_stake_pool::id(), stake_pool_address).0;

    let deposit_instruction = if let Some(deposit_authority) = config.funding_authority.as_ref() {
        let expected_sol_deposit_authority = stake_pool.sol_deposit_authority.ok_or_else(|| {
            "SOL deposit authority specified in arguments but stake pool has none".to_string()
        })?;
        signers.push(deposit_authority.as_ref());
        if deposit_authority.pubkey() != expected_sol_deposit_authority {
            let error = format!(
                "Invalid deposit authority specified, expected {}, received {}",
                expected_sol_deposit_authority,
                deposit_authority.pubkey()
            );
            return Err(error.into());
        }

        spl_stake_pool::instruction::deposit_liquidity_sol_with_authority(
            &spl_stake_pool::id(),
            stake_pool_address,
            &config.manager.pubkey(),
            &deposit_authority.pubkey(),
            &pool_withdraw_authority,
            &stake_pool.reserve_stake,
            &user_sol_transfer.pubkey(),
            amount,
        )
    } else {
        spl_stake_pool::instruction::deposit_liquidity_sol(
            &spl_stake_pool::id(),
            stake_pool_address,
            &config.manager.pubkey(),
            &pool_withdraw_authority,
            &stake_pool.reserve_stake,
            &user_sol_transfer.pubkey(),
            amount,
        )
    };

    instructions.push(deposit_instruction);

    let mut transaction =
        Transaction::new_with_payer(&instructions, Some(&config.fee_payer.pubkey()));

    let (recent_blockhash, fee_calculator) = config.rpc_client.get_recent_blockhash()?;
    check_fee_payer_balance(config, fee_calculator.calculate_fee(transaction.message()))?;
    unique_signers!(signers);
    transaction.sign(&signers, recent_blockhash);
    send_transaction(config, transaction)?;
    Ok(())
}

fn command_withdraw_liquidity_sol(
    config: &Config,
    stake_pool_address: &Pubkey,
    sol_receiver: &Pubkey,
    amount: f64,
) -> CommandResult {
    if !config.no_update {
        command_update(config, stake_pool_address, false, false)?;
    }

    let stake_pool = get_stake_pool(&config.rpc_client, stake_pool_address)?;
    let amount = native_token::sol_to_lamports(amount);

    if amount > stake_pool.total_lamports_liquidity {
        return Err(format!(
            "Not enough sol liquidity balance to withdraw {} SOL.\nMaximum withdraw amount is {} SOL.",
            Sol(amount),
            Sol(stake_pool.total_lamports_liquidity)
        )
        .into());
    }

    let stake_rent = config
        .rpc_client
        .get_minimum_balance_for_rent_exemption(std::mem::size_of::<stake::state::StakeState>())?;
    if let None = config
        .rpc_client
        .get_balance(&stake_pool.reserve_stake)?
        .saturating_sub(stake_rent)
        .checked_sub(amount)
    {
        return Err(format!(
            "Not enough balance to withdraw {} SOL. Please, at first restore the sol liquidity balance on the stake pool reserve account.",
            Sol(amount)
        ).into());
    }

    let mut signers = vec![config.fee_payer.as_ref(), config.manager.as_ref()];

    let mut instructions = vec![];

    let pool_withdraw_authority =
        find_withdraw_authority_program_address(&spl_stake_pool::id(), stake_pool_address).0;

    let withdraw_instruction = if let Some(withdraw_authority) = config.funding_authority.as_ref() {
        let expected_sol_withdraw_authority =
            stake_pool.sol_withdraw_authority.ok_or_else(|| {
                "SOL withdraw authority specified in arguments but stake pool has none".to_string()
            })?;
        signers.push(withdraw_authority.as_ref());
        if withdraw_authority.pubkey() != expected_sol_withdraw_authority {
            let error = format!(
                "Invalid deposit withdraw specified, expected {}, received {}",
                expected_sol_withdraw_authority,
                withdraw_authority.pubkey()
            );
            return Err(error.into());
        }

        spl_stake_pool::instruction::withdraw_liquidity_sol_with_authority(
            &spl_stake_pool::id(),
            stake_pool_address,
            &config.manager.pubkey(),
            &withdraw_authority.pubkey(),
            &pool_withdraw_authority,
            &stake_pool.reserve_stake,
            sol_receiver,
            amount,
        )
    } else {
        spl_stake_pool::instruction::withdraw_liquidity_sol(
            &spl_stake_pool::id(),
            stake_pool_address,
            &config.manager.pubkey(),
            &pool_withdraw_authority,
            &stake_pool.reserve_stake,
            sol_receiver,
            amount,
        )
    };

    instructions.push(withdraw_instruction);

    let mut transaction =
        Transaction::new_with_payer(&instructions, Some(&config.fee_payer.pubkey()));

    let (recent_blockhash, fee_calculator) = config.rpc_client.get_recent_blockhash()?;
    check_fee_payer_balance(config, fee_calculator.calculate_fee(transaction.message()))?;
    unique_signers!(signers);
    transaction.sign(&signers, recent_blockhash);
    send_transaction(config, transaction)?;
    Ok(())
}

fn command_distribute_stake(
    config: &Config,
    stake_pool_address: &Pubkey,
    only_from_reserve: bool,
) -> CommandResult {
    if !config.no_update {
        command_update(config, stake_pool_address, false, false)?;
    }

    let stake_pool = get_stake_pool(&config.rpc_client, stake_pool_address)?;

    let epoch = config.rpc_client.get_epoch_info()?.epoch;

    let validator_list = get_validator_list(&config.rpc_client, &stake_pool.validator_list)?;
    let validators_quantity = validator_list.validators.len();
    if validators_quantity == 0 {
        return Ok(());
    }

    let stake_rent = config
        .rpc_client
        .get_minimum_balance_for_rent_exemption(std::mem::size_of::<stake::state::StakeState>())?;
    if let None = config
        .rpc_client
        .get_balance(&stake_pool.reserve_stake)?
        .saturating_sub(stake_rent)
        .checked_sub(stake_pool.total_lamports_liquidity)
    {
        return Err("The number of sol on the stake pool's reserve account is less than the number of liquidity sol".into());
    }

    // TODO DELEYE
    println!(
        "can distrivute: {}",
        config
            .rpc_client // TODO DELEYE
            .get_balance(&stake_pool.reserve_stake)?
            .saturating_sub(stake_rent)
    );

    // TODO Score по API

    let validators_quantity = validator_list.validators.len() as u64;

    let amount = config
        .rpc_client // TODO считать аккуратно // MINIMUM_ACTIVE_STAKE нельзя класть меньше этого значения // Сюда еще идет +RentExcempt!!
        .get_balance(&stake_pool.reserve_stake)?
        .saturating_sub(stake_rent)
        .saturating_sub(stake_pool.total_lamports_liquidity)
        .checked_div(validators_quantity)
        .unwrap();

    for validator_stake_info in validator_list.validators.into_iter() {
        if validator_stake_info.last_update_epoch == epoch
            && validator_stake_info.status == StakeStatus::Active
            && validator_stake_info.transient_stake_lamports == 0
        {
            increase_validator_stake(
                config,
                stake_pool_address,
                &validator_stake_info.vote_account_address,
                amount,
            )?;
        }
    }

    todo!();

    Ok(())
}

fn command_withdraw_stake_for_subsequent_removing_validator(
    config: &Config,
    stake_pool_address: &Pubkey,
    vote_account: &Pubkey,
) -> CommandResult {
    // Simulate result: Response { context: RpcResponseContext { slot: 118734932 }, value: RpcSimulateTransactionResult {
    //  err: Some(InstructionError(0, AccountNotRentExempt)), logs: Some([“Program EverSFw9uN5t1V8kS3ficHUcKffSjwpGzUSGd7mgmSks invoke [1]“,
    //      “Program log: Instruction: DecreaseValidatorStake”, “Program log: Need more than 2282880 lamports for transient stake to be rent-exempt,
    //      4607 provided”, “Program log: Error: AccountNotRentExempt”, “Program EverSFw9uN5t1V8kS3ficHUcKffSjwpGzUSGd7mgmSks consumed 16077 of 200000
    //      compute units”, “Program EverSFw9uN5t1V8kS3ficHUcKffSjwpGzUSGd7mgmSks failed: An account does not have enough lamports to be rent-exempt”]),
    //      accounts: None, units_consumed: None } }

    let stake_pool = get_stake_pool(&config.rpc_client, stake_pool_address)?;

    let validator_list = get_validator_list(&config.rpc_client, &stake_pool.validator_list)?;
    let validator_stake_info = validator_list
        .find(vote_account)
        .ok_or("Vote account not found in validator list")?;

    decrease_validator_stake(
        config,
        stake_pool_address,
        vote_account,
        validator_stake_info.active_stake_lamports,
    )
}

fn command_check_accounts_for_rent_exempt(
    config: &Config,
    stake_pool_address: &Pubkey,
) -> CommandResult {
    let stake_pool = get_stake_pool(&config.rpc_client, stake_pool_address)?;

    if config.rpc_client.get_balance(stake_pool_address)?
        < config.rpc_client.get_minimum_balance_for_rent_exemption(
            config
                .rpc_client
                .get_account_data(stake_pool_address)?
                .len(),
        )?
    {
        println!(
            "Stake pool account with address {} is not rent-exempt",
            stake_pool_address.to_string()
        );
    } else {
        println!("Stake pool account is rent-exempt");
    }

    if config.rpc_client.get_balance(&stake_pool.reserve_stake)?
        < config.rpc_client.get_minimum_balance_for_rent_exemption(
            config
                .rpc_client
                .get_account_data(&stake_pool.reserve_stake)?
                .len(),
        )?
    {
        println!(
            "Reserve stake account with address {} is not rent-exempt",
            &stake_pool.reserve_stake.to_string()
        );
    } else {
        println!("Reserve stake account is rent-exempt");
    }

    if config.rpc_client.get_balance(&stake_pool.pool_mint)?
        < config.rpc_client.get_minimum_balance_for_rent_exemption(
            config
                .rpc_client
                .get_account_data(&stake_pool.pool_mint)?
                .len(),
        )?
    {
        println!(
            "Pool mint account account with address {} is not rent-exempt",
            &stake_pool.pool_mint.to_string()
        );
    } else {
        println!("Pool mint account is rent-exempt");
    }

    if config
        .rpc_client
        .get_balance(&stake_pool.treasury_fee_account)?
        < config.rpc_client.get_minimum_balance_for_rent_exemption(
            config
                .rpc_client
                .get_account_data(&stake_pool.treasury_fee_account)?
                .len(),
        )?
    {
        println!(
            "Treasury fee account account with address {} is not rent-exempt",
            &stake_pool.treasury_fee_account.to_string()
        );
    } else {
        println!("Treasury fee account is rent-exempt");
    }

    if config
        .rpc_client
        .get_balance(&stake_pool.manager_fee_account)?
        < config.rpc_client.get_minimum_balance_for_rent_exemption(
            config
                .rpc_client
                .get_account_data(&stake_pool.manager_fee_account)?
                .len(),
        )?
    {
        println!(
            "Manager fee account account with address {} is not rent-exempt",
            &stake_pool.manager_fee_account.to_string()
        );
    } else {
        println!("Manager fee account is rent-exempt");
    }

    Ok(())
}

// DTO for https://api.stakesolana.app/v1/pool-validators/{pname}
#[derive(Deserialize, Debug)]
pub struct PoolValidatorsApiResponse {
    data: Vec<PoolValidatorsData>,
    #[allow(dead_code)]
    meta_data: PoolValidatorsMetaData,
}

// DTO for https://api.stakesolana.app/v1/pool-validators/{pname}
#[derive(Deserialize, Debug)]
pub struct PoolValidatorsData {
    #[allow(dead_code)]
    name: String,
    #[allow(dead_code)]
    image: String,
    #[allow(dead_code)]
    node_pk: String,
    apy: f64,
    vote_pk: String,
    total_active_stake: f64,
    #[allow(dead_code)]
    pool_active_stake: f64,
    fee: f64,
    #[allow(dead_code)]
    score: i64,
    skipped_slots: f64,
    #[allow(dead_code)]
    data_center: String,
}

// DTO for https://api.stakesolana.app/v1/pool-validators/{pname}
#[allow(dead_code)]
#[derive(Deserialize, Debug)]
pub struct PoolValidatorsMetaData {
    limit: i64,
    offset: i64,
    total_amount: u64,
}

fn command_check_existing_validators() -> CommandResult {
    let response = reqwest::blocking::get(
        "https://api.stakesolana.app/v1/pool-validators/EverSOL?offset=0&limit=50",
    )?;

    let pool_validator_api_response =
        serde_json::from_slice::<'_, PoolValidatorsApiResponse>(&response.bytes()?[..])?;

    let mut invalid_validators: Vec<(Pubkey, ValidatorComparableParameters)> = vec![];

    for pool_validtor_data in pool_validator_api_response.data.into_iter() {
        let validator_comparable_parameters = ValidatorComparableParameters {
            fee: pool_validtor_data.fee,
            skipped_slots: pool_validtor_data.skipped_slots,
            apy: pool_validtor_data.apy,
            total_active_stake: pool_validtor_data.total_active_stake,
        };

        if !check_validator(&validator_comparable_parameters) {
            invalid_validators.push((
                Pubkey::from_str(pool_validtor_data.vote_pk.as_str())?,
                validator_comparable_parameters,
            ));
        }
    }

    if !invalid_validators.is_empty() {
        let mut message: String = "Invalid validators: \n".to_string();

        for (vote_account_pubkey, validator_comparable_parameters) in invalid_validators.into_iter()
        {
            message = message
                + format!(
                    "{} : {:?}",
                    vote_account_pubkey.to_string(),
                    validator_comparable_parameters
                )
                .as_str()
                + "\n";
        }

        return Err(message.into());
    }

    Ok(())
}

fn command_create_community_token(
    config: &Config,
    stake_pool_address: &Pubkey
) -> CommandResult {
    let community_token_dto_pubkey = CommunityToken::find_address(&spl_stake_pool::id(), stake_pool_address).0;

    let dao_state_dto_pubkey = DaoState::find_address(&spl_stake_pool::id(), stake_pool_address).0;
    let dao_state_dto_account = config
        .rpc_client
        .get_account(&dao_state_dto_pubkey)?;

    let dao_state = try_from_slice_unchecked::<DaoState>(dao_state_dto_account.data.as_slice())?;
    if dao_state.is_enabled {
        let community_token_dto_account = config
            .rpc_client
            .get_account(&community_token_dto_pubkey)?;
        
        let community_token = try_from_slice_unchecked::<CommunityToken>(community_token_dto_account.data.as_slice())?;

        return Err(format!(
            "Dao is already created with community token`s mint: {}",
            community_token.token_mint
        ).into());
    }

    let decimals = spl_token::native_mint::DECIMALS;

    let community_mint_keypair = Keypair::new();
    println!("Creating community mint {}", community_mint_keypair.pubkey());

    let rent_exemption_for_token_mint_account = config
    .rpc_client
    .get_minimum_balance_for_rent_exemption(spl_token::state::Mint::LEN)?;

    let community_token_dto_length = get_packed_len::<CommunityToken>();
    let rent_exemption_for_community_token_dto_account = config
    .rpc_client
    .get_minimum_balance_for_rent_exemption(community_token_dto_length)?;

    let community_tokens_counter_dto_pubkey = CommunityTokensCounter::find_address(&spl_stake_pool::id(), stake_pool_address).0;
    let community_tokens_counter_dto_length = get_packed_len::<CommunityTokensCounter>();
    let rent_exemption_for_community_tokens_counter_dto_account = config
    .rpc_client
    .get_minimum_balance_for_rent_exemption(community_tokens_counter_dto_length)?;    

    let community_token_staking_rewards_counter_dto_pubkey = CommunityTokenStakingRewardsCounter::find_address(&spl_stake_pool::id(), stake_pool_address).0;
    let community_token_staking_rewards_counter_dto_length = get_packed_len::<CommunityTokenStakingRewardsCounter>();
    let rent_exemption_for_community_token_staking_rewards_counter_dto_account = config
    .rpc_client
    .get_minimum_balance_for_rent_exemption(community_token_staking_rewards_counter_dto_length)?;

    let instructions = vec![
        system_instruction::create_account(
            &config.fee_payer.pubkey(),
            &community_mint_keypair.pubkey(),
            rent_exemption_for_token_mint_account,
            spl_token::state::Mint::LEN as u64,
            &spl_token::id(),
        ),
        spl_token::instruction::initialize_mint(
            &spl_token::id(),
            &community_mint_keypair.pubkey(),
            &find_withdraw_authority_program_address(
                &spl_stake_pool::id(),
                stake_pool_address,
            ).0,
            None,
            decimals,
        )?,
        spl_stake_pool::instruction::create_community_token(
            &spl_stake_pool::id(),
            stake_pool_address,
            &config.manager.pubkey(),
            &community_token_dto_pubkey,
            &community_mint_keypair.pubkey(),
            &dao_state_dto_pubkey
        ),
        spl_stake_pool::instruction::create_community_tokens_counter(
            &spl_stake_pool::id(),
            stake_pool_address,
            &config.manager.pubkey(),
            &community_tokens_counter_dto_pubkey,            
            &community_token_dto_pubkey,
        ),
        spl_stake_pool::instruction::create_community_token_staking_rewards_counter(
            &spl_stake_pool::id(),
            stake_pool_address,
            &config.manager.pubkey(),
            &community_token_staking_rewards_counter_dto_pubkey,
            &community_token_dto_pubkey
        ),
    ];

    let recent_blockhash = get_latest_blockhash(&config.rpc_client)?;
    let message = Message::new_with_blockhash(
        &instructions,
        Some(&config.fee_payer.pubkey()),
        &recent_blockhash,
    );

    let total_consumption = rent_exemption_for_token_mint_account 
        + rent_exemption_for_community_token_dto_account
        + rent_exemption_for_community_tokens_counter_dto_account 
        + rent_exemption_for_community_token_staking_rewards_counter_dto_account
        + config.rpc_client.get_fee_for_message(&message)?;
    check_fee_payer_balance(
        config,
        total_consumption
    )?;

    let mut signers = vec![
        config.fee_payer.as_ref(),
        &community_mint_keypair,
        config.manager.as_ref(),
    ];
    unique_signers!(signers);

    send_transaction(config, Transaction::new(&signers, message, recent_blockhash))?;

    Ok(())
}

#[repr(C)]
#[derive(Clone, Debug, PartialEq, BorshDeserialize, BorshSerialize, BorshSchema)]
/// Structure for searching CommunityTokenStakingRewards accounts by first bytes 
pub struct CommunityTokenStakingRewardsBytes {
    network_account_type: NetworkAccountType,
    account_group: AccountGroup,
    program_id: Pubkey,
    stake_pool_address: Pubkey,
}

const MAX_INSTRUCTION_QUANTITY_TO_EXECUTE_AT_ONE_TIME: usize = 5;

const AVARAGE_QUANTITY_OF_EPOCH_PER_YEAR: u8 = 122;

const GAINING_PARAMETER_PER_EPOCH_INCREASE_VALUE: u8 = 100;

const GAINING_PARAMETER_INITIALIZE_VALUE: u16 = 5100;

const QUANTITY_OF_EPOCH_FOR_TOKEN_MINTING: u8 = 3;

fn get_amount_of_community_tokens_by_dao_tokenomics(
    config: &Config,
    community_token_staking_rewards: &CommunityTokenStakingRewards,
    pool_tokens_amount: f64,
    current_epoch: u64
) -> Result<Option<u64>, Box<dyn std::error::Error>> {
    if pool_tokens_amount == 0.0 {
        return Err("Pool tokens amount should be greater than 0.".into());
    }
    // Number of tokens = sqrt(SOL staked)*number_of_epochs*gaining parameter,  
    // where, gaining parameter = [5100:100:29300], till 244 epoch (~2 years).
    //
    // Number of tokens = sqrt(SOL staked)*(number_of_epochs*53500-5880400) after 244 epochs.
    let epoch_from_last_rewarding_quantity = current_epoch - community_token_staking_rewards.get_last_rewarded_epoch();
    if epoch_from_last_rewarding_quantity >= (QUANTITY_OF_EPOCH_FOR_TOKEN_MINTING as u64) {
        let staking_epoch_quantity = current_epoch - community_token_staking_rewards.get_initial_staking_epoch();
        let rewarded_epoch_quantity = community_token_staking_rewards.get_last_rewarded_epoch() - community_token_staking_rewards.get_initial_staking_epoch();
        let two_years_avarage_epoch_quantity = (2 * AVARAGE_QUANTITY_OF_EPOCH_PER_YEAR) as u64;

        let total_token_quantity: f64;
        let already_minted_token_quantity: f64;

        if rewarded_epoch_quantity <= two_years_avarage_epoch_quantity
            && staking_epoch_quantity <= two_years_avarage_epoch_quantity {
            total_token_quantity = pool_tokens_amount.sqrt() * ((staking_epoch_quantity * ((GAINING_PARAMETER_INITIALIZE_VALUE as u64) + staking_epoch_quantity * (GAINING_PARAMETER_PER_EPOCH_INCREASE_VALUE as u64))) as f64);

            already_minted_token_quantity = pool_tokens_amount.sqrt() * ((rewarded_epoch_quantity * ((GAINING_PARAMETER_INITIALIZE_VALUE as u64) + rewarded_epoch_quantity * (GAINING_PARAMETER_PER_EPOCH_INCREASE_VALUE as u64))) as f64);
        } else {
            if rewarded_epoch_quantity <= two_years_avarage_epoch_quantity
                && staking_epoch_quantity > two_years_avarage_epoch_quantity {
                total_token_quantity = pool_tokens_amount.sqrt() * ((staking_epoch_quantity * 53500 - 5880400) as f64);

                already_minted_token_quantity = pool_tokens_amount.sqrt() * ((rewarded_epoch_quantity * ((GAINING_PARAMETER_INITIALIZE_VALUE as u64) + rewarded_epoch_quantity * (GAINING_PARAMETER_PER_EPOCH_INCREASE_VALUE as u64))) as f64);
            } else {
                if rewarded_epoch_quantity > two_years_avarage_epoch_quantity 
                    && staking_epoch_quantity > two_years_avarage_epoch_quantity {
                    total_token_quantity = pool_tokens_amount.sqrt() * ((staking_epoch_quantity * 53500 - 5880400) as f64);

                    already_minted_token_quantity = pool_tokens_amount.sqrt() * ((rewarded_epoch_quantity * 53500 - 5880400) as f64);
                } else {
                    return Err("Logic error. The rewarded_epoch_quantity should be less than staking_epoch_quantity".into());
                }
            }
        }

        if total_token_quantity < already_minted_token_quantity {
            return Err("Logic error. The already_minted_token_quantity should be less than total_token_quantity".into());
        }

        let will_minted_token_quantity = (total_token_quantity - already_minted_token_quantity).floor() as u64;
        if will_minted_token_quantity != 0 {
            return Ok(Some(will_minted_token_quantity));
        }
    }

    return Ok(None);
}

fn command_dao_strategy_distribute_community_tokens(
    config: &Config,
    stake_pool_address: &Pubkey,
) -> CommandResult {
    let dao_state_dto_pubkey = DaoState::find_address(&spl_stake_pool::id(), stake_pool_address).0;
    let dao_state_dto_account = config
        .rpc_client
        .get_account(&dao_state_dto_pubkey)?;

    let dao_state = try_from_slice_unchecked::<DaoState>(dao_state_dto_account.data.as_slice())?;
    if !dao_state.is_enabled {
        return Err("Logic error: DAO is not enabled for the pool yet. You should enable it firstly.".into());
    }

    let community_token_dto_pubkey = CommunityToken::find_address(&spl_stake_pool::id(), stake_pool_address).0;
    let community_token_dto_account = config
        .rpc_client
        .get_account(&community_token_dto_pubkey)?;
    let community_token = try_from_slice_unchecked::<CommunityToken>(community_token_dto_account.data.as_slice())?;

    let community_tokens_counter_dto_pubkey = CommunityTokensCounter::find_address(&spl_stake_pool::id(), stake_pool_address).0;
    let community_tokens_counter_dto_account = config
        .rpc_client
        .get_account(&community_tokens_counter_dto_pubkey)?;
    let community_tokens_counter = try_from_slice_unchecked::<CommunityTokensCounter>(community_tokens_counter_dto_account.data.as_slice())?;    

    let community_token_staking_rewards_counter_dto_pubkey = CommunityTokenStakingRewardsCounter::find_address(&spl_stake_pool::id(), stake_pool_address).0;
    let community_token_staking_rewards_counter_dto_account = config
        .rpc_client
        .get_account(&community_token_staking_rewards_counter_dto_pubkey)?;
    let community_token_staking_rewards_counter = try_from_slice_unchecked::<CommunityTokenStakingRewardsCounter>(community_token_staking_rewards_counter_dto_account.data.as_slice())?;

    let stake_pool = get_stake_pool(&config.rpc_client, stake_pool_address)?;

    let pool_withdraw_authority = find_withdraw_authority_program_address(&spl_stake_pool::id(), stake_pool_address).0;

    let mut instructions: Vec<Instruction> = vec![]; 
    let signers = vec![
        config.manager.as_ref(),
    ];

    for current_account_group in CommunityTokenStakingRewardsCounter::ACCOUNT_GROUP_INITIAL_VALUE..=community_token_staking_rewards_counter.get_account().get_value() {
        let current_epoch = config.rpc_client.get_epoch_info()?.epoch;

        let bytes = CommunityTokenStakingRewardsBytes {
            network_account_type: NetworkAccountType::CommunityTokenStakingRewards,
            account_group: AccountGroup::new(current_account_group),
            program_id: spl_stake_pool::id(),
            stake_pool_address: stake_pool_address.clone()
        }.try_to_vec()?;
    
        let rpc_programm_account_config = solana_client::rpc_config::RpcProgramAccountsConfig {
            filters: Some(vec![
                solana_client::rpc_filter::RpcFilterType::Memcmp(
                    solana_client::rpc_filter::Memcmp {
                        offset: 0,
                        bytes: solana_client::rpc_filter::MemcmpEncodedBytes::Base58(bs58::encode(&bytes[..]).into_string()),
                        encoding: None
                    }
                )
            ]),
            account_config: solana_client::rpc_config::RpcAccountInfoConfig {
                encoding: Some(solana_account_decoder::UiAccountEncoding::Base64),
                data_slice: None,
                commitment: None
            },
            with_context: None
    
        };
        let response = config.rpc_client.get_program_accounts_with_config(&spl_stake_pool::id(), rpc_programm_account_config)?;

        for (account_pubkey, account) in response {
            if instructions.len() >= MAX_INSTRUCTION_QUANTITY_TO_EXECUTE_AT_ONE_TIME {
                let mut transaction = Transaction::new_with_payer(&instructions, Some(&config.fee_payer.pubkey()));
                let recent_blockhash = config.rpc_client.get_recent_blockhash()?.0;
                transaction.sign(&signers, recent_blockhash);
                send_transaction(config, transaction)?;

                instructions.clear();
            }

            let community_token_staking_rewards = try_from_slice_unchecked::<CommunityTokenStakingRewards>(&account.data[..])?;

            let associated_pool_token_address = get_associated_token_address(community_token_staking_rewards.get_owner_wallet(), &stake_pool.pool_mint);
            let associated_token_account = config.rpc_client.get_token_account(&associated_pool_token_address)?.unwrap();
            if associated_token_account.mint != stake_pool.pool_mint.to_string()
                || associated_token_account.owner != community_token_staking_rewards.get_owner_wallet().to_string() {
                return Err("Invalid ATA parameters".into());
            }
        
            let pool_tokens_amount = spl_token::ui_amount_to_amount(associated_token_account.token_amount.ui_amount.unwrap(), associated_token_account.token_amount.decimals) as f64;
            if pool_tokens_amount > 0.0 {
                if let Some(amount) = get_amount_of_community_tokens_by_dao_tokenomics(config, &community_token_staking_rewards, pool_tokens_amount, current_epoch)? {             
                    match community_tokens_counter.get_dao_reserve_allowed_tokens_number(amount) {
                        Some(0) => return Err(format!("EVS DAO Reserve max supply reached: {}", 
                            spl_token::amount_to_ui_amount(CommunityTokensCounter::MAX_EVS_DAO_RESERVE_SUPPLY, CommunityTokensCounter::DECIMALS)).into()
                        ),
                        Some(num) => {
                            if num < amount { 
                                eprintln!("EVS Dao Reserve tokens counter is about to reach the max supply. Only {} tokens can be minted", 
                                    spl_token::amount_to_ui_amount(num, CommunityTokensCounter::DECIMALS)
                                )
                            }
                            instructions.push(
                                spl_stake_pool::instruction::mint_community_token(
                                    &spl_stake_pool::id(),
                                    &stake_pool_address,
                                    &config.manager.pubkey(),
                                    community_token_staking_rewards.get_owner_wallet(),
                                    &pool_withdraw_authority,
                                    &get_associated_token_address(community_token_staking_rewards.get_owner_wallet(), &community_token.token_mint),
                                    &community_token.token_mint,
                                    &community_token_dto_pubkey,
                                    &community_tokens_counter_dto_pubkey,
                                    &account_pubkey,
                                    &spl_token::id(),
                                    num,
                                    current_epoch,
                                )
                            )
                        }
                        None => return Err("Couldn't calcualate how many community tokens should be minted".into()),
                    }
                }
            } else {
                if pool_tokens_amount == 0.0 {
                    instructions.push(
                        spl_stake_pool::instruction::delete_community_token_staking_rewards(
                            &spl_stake_pool::id(),
                            &stake_pool_address,
                            &config.manager.pubkey(), 
                            community_token_staking_rewards.get_owner_wallet(),
                            &account_pubkey,
                            &stake_pool.pool_mint,
                            &associated_pool_token_address
                        )
                    )
                } else {
                    return Err("Pool amount cannot be a negative number".into());
                }
            }
        }
    }

    if instructions.len() != 0 {
        let mut transaction = Transaction::new_with_payer(&instructions, Some(&config.fee_payer.pubkey()));
        let recent_blockhash = config.rpc_client.get_recent_blockhash()?.0;
        transaction.sign(&signers, recent_blockhash);
        send_transaction(config, transaction)?;
    }

    Ok(())
}

fn main() {
    solana_logger::setup_with_default("solana=info");

    let matches = App::new(crate_name!())
        .about(crate_description!())
        .version(crate_version!())
        .setting(AppSettings::SubcommandRequiredElseHelp)
        .arg({
            let arg = Arg::with_name("config_file")
                .short("C")
                .long("config")
                .value_name("PATH")
                .takes_value(true)
                .global(true)
                .help("Configuration file to use");
            if let Some(ref config_file) = *solana_cli_config::CONFIG_FILE {
                arg.default_value(config_file)
            } else {
                arg
            }
        })
        .arg(
            Arg::with_name("verbose")
                .long("verbose")
                .short("v")
                .takes_value(false)
                .global(true)
                .help("Show additional information"),
        )
        .arg(
            Arg::with_name("output_format")
                .long("output")
                .value_name("FORMAT")
                .global(true)
                .takes_value(true)
                .possible_values(&["json", "json-compact"])
                .help("Return information in specified output format"),
        )
        .arg(
            Arg::with_name("dry_run")
                .long("dry-run")
                .takes_value(false)
                .global(true)
                .help("Simulate transaction instead of executing"),
        )
        .arg(
            Arg::with_name("no_update")
                .long("no-update")
                .takes_value(false)
                .global(true)
                .help("Do not automatically update the stake pool if needed"),
        )
        .arg(
            Arg::with_name("json_rpc_url")
                .long("url")
                .value_name("URL")
                .takes_value(true)
                .validator(is_url)
                .help("JSON RPC URL for the cluster.  Default from the configuration file."),
        )
        .arg(
            Arg::with_name("staker")
                .long("staker")
                .value_name("KEYPAIR")
                .validator(is_valid_signer)
                .takes_value(true)
                .help("Stake pool staker. [default: cli config keypair]"),
        )
        .arg(
            Arg::with_name("manager")
                .long("manager")
                .value_name("KEYPAIR")
                .validator(is_valid_signer)
                .takes_value(true)
                .help("Stake pool manager. [default: cli config keypair]"),
        )
        .arg(
            Arg::with_name("funding_authority")
                .long("funding-authority")
                .value_name("KEYPAIR")
                .validator(is_valid_signer)
                .takes_value(true)
                .help("Stake pool funding authority for deposits or withdrawals. [default: cli config keypair]"),
        )
        .arg(
            Arg::with_name("token_owner")
                .long("token-owner")
                .value_name("KEYPAIR")
                .validator(is_valid_signer)
                .takes_value(true)
                .help("Owner of pool token account [default: cli config keypair]"),
        )
        .arg(
            Arg::with_name("fee_payer")
                .long("fee-payer")
                .value_name("KEYPAIR")
                .validator(is_valid_signer)
                .takes_value(true)
                .help("Transaction fee payer account [default: cli config keypair]"),
        )
        .subcommand(SubCommand::with_name("create-pool")
            .about("Create a new stake pool")
            .arg(
                Arg::with_name("epoch_fee_numerator")
                    .long("epoch-fee-numerator")
                    .short("n")
                    .validator(is_parsable::<u64>)
                    .value_name("NUMERATOR")
                    .takes_value(true)
                    .required(true)
                    .help("Epoch fee numerator, fee amount is numerator divided by denominator."),
            )
            .arg(
                Arg::with_name("epoch_fee_denominator")
                    .long("epoch-fee-denominator")
                    .short("d")
                    .validator(is_parsable::<u64>)
                    .value_name("DENOMINATOR")
                    .takes_value(true)
                    .required(true)
                    .help("Epoch fee denominator, fee amount is numerator divided by denominator."),
            )
            .arg(
                Arg::with_name("withdrawal_fee_numerator")
                    .long("withdrawal-fee-numerator")
                    .validator(is_parsable::<u64>)
                    .value_name("NUMERATOR")
                    .takes_value(true)
                    .requires("withdrawal_fee_denominator")
                    .help("Withdrawal fee numerator, fee amount is numerator divided by denominator [default: 0]"),
            ).arg(
                Arg::with_name("withdrawal_fee_denominator")
                    .long("withdrawal-fee-denominator")
                    .validator(is_parsable::<u64>)
                    .value_name("DENOMINATOR")
                    .takes_value(true)
                    .requires("withdrawal_fee_numerator")
                    .help("Withdrawal fee denominator, fee amount is numerator divided by denominator [default: 0]"),
            )
            .arg(
                Arg::with_name("deposit_fee_numerator")
                    .long("deposit-fee-numerator")
                    .validator(is_parsable::<u64>)
                    .value_name("NUMERATOR")
                    .takes_value(true)
                    .requires("deposit_fee_denominator")
                    .help("Deposit fee numerator, fee amount is numerator divided by denominator [default: 0]"),
            ).arg(
                Arg::with_name("deposit_fee_denominator")
                    .long("deposit-fee-denominator")
                    .validator(is_parsable::<u64>)
                    .value_name("DENOMINATOR")
                    .takes_value(true)
                    .requires("deposit_fee_numerator")
                    .help("Deposit fee denominator, fee amount is numerator divided by denominator [default: 0]"),
            )
            .arg(
                Arg::with_name("treasury_fee_numerator")
                    .long("treasury-fee-numerator")
                    .validator(is_parsable::<u64>)
                    .value_name("NUMERATOR")
                    .takes_value(true)
                    .requires("treasury_fee_denominator")
                    .help("Fee numerator assessed on taking rewards for treasury, fee amount is numerator divided by denominator [default: 0]"),
            ).arg(
                Arg::with_name("treasury_fee_denominator")
                    .long("treasury-fee-denominator")
                    .validator(is_parsable::<u64>)
                    .value_name("DENOMINATOR")
                    .takes_value(true)
                    .requires("treasury_fee_numerator")
                    .help("Fee denominator assessed on taking rewards for treasury, fee amount is numerator divided by denominator [default: 0]"),
            )
            .arg(
                Arg::with_name("referral_fee")
                    .long("referral-fee")
                    .validator(is_valid_percentage)
                    .value_name("FEE_PERCENTAGE")
                    .takes_value(true)
                    .help("Referral fee percentage, maximum 100"),
            )
            .arg(
                Arg::with_name("max_validators")
                    .long("max-validators")
                    .short("m")
                    .validator(is_parsable::<u32>)
                    .value_name("NUMBER")
                    .takes_value(true)
                    .required(true)
                    .help("Max number of validators included in the stake pool"),
            )
            .arg(
                Arg::with_name("deposit_authority")
                    .long("deposit-authority")
                    .short("a")
                    .validator(is_valid_signer)
                    .value_name("DEPOSIT_AUTHORITY_KEYPAIR")
                    .takes_value(true)
                    .help("Deposit authority required to sign all deposits into the stake pool"),
            )
            .arg(
                Arg::with_name("pool_keypair")
                    .long("pool-keypair")
                    .short("p")
                    .validator(is_keypair_or_ask_keyword)
                    .value_name("PATH")
                    .takes_value(true)
                    .help("Stake pool keypair [default: new keypair]"),
            )
            .arg(
                Arg::with_name("validator_list_keypair")
                    .long("validator-list-keypair")
                    .validator(is_keypair_or_ask_keyword)
                    .value_name("PATH")
                    .takes_value(true)
                    .help("Validator list keypair [default: new keypair]"),
            )
            .arg(
                Arg::with_name("mint_keypair")
                    .long("mint-keypair")
                    .validator(is_keypair_or_ask_keyword)
                    .value_name("PATH")
                    .takes_value(true)
                    .help("Stake pool mint keypair [default: new keypair]"),
            )
            .arg(
                Arg::with_name("reserve_keypair")
                    .long("reserve-keypair")
                    .validator(is_keypair_or_ask_keyword)
                    .value_name("PATH")
                    .takes_value(true)
                    .help("Stake pool reserve keypair [default: new keypair]"),
            )
            .arg(
                Arg::with_name("treasury_keypair")
                    .long("treasury-keypair")
                    .validator(is_keypair_or_ask_keyword)
                    .value_name("PATH")
                    .takes_value(true)
                    .help("Treasury keypair [default: new keypair]"),
            )
            .arg(
                Arg::with_name("with_community_token")
                    .long("with-community-token")
                    .takes_value(false)
                    .help("Create DAO`s Community token`s mint"),

            )
            .arg(
                Arg::with_name("unsafe_fees")
                    .long("unsafe-fees")
                    .takes_value(false)
                    .help("Bypass fee checks, allowing pool to be created with unsafe fees"),

            )
        )
        .subcommand(SubCommand::with_name("add-validator")
            .about("Add validator account to the stake pool. Must be signed by the pool staker.")
            .arg(
                Arg::with_name("pool")
                    .index(1)
                    .validator(is_pubkey)
                    .value_name("POOL_ADDRESS")
                    .takes_value(true)
                    .required(true)
                    .help("Stake pool address"),
            )
            .arg(
                Arg::with_name("vote_account")
                    .index(2)
                    .validator(is_pubkey)
                    .value_name("VOTE_ACCOUNT_ADDRESS")
                    .takes_value(true)
                    .required(true)
                    .help("The validator vote account that the stake is delegated to"),
            )
        )
        .subcommand(SubCommand::with_name("remove-validator")
            .about("Remove validator account from the stake pool. Must be signed by the pool staker.")
            .arg(
                Arg::with_name("pool")
                    .index(1)
                    .validator(is_pubkey)
                    .value_name("POOL_ADDRESS")
                    .takes_value(true)
                    .required(true)
                    .help("Stake pool address"),
            )
            .arg(
                Arg::with_name("vote_account")
                    .index(2)
                    .validator(is_pubkey)
                    .value_name("VOTE_ACCOUNT_ADDRESS")
                    .takes_value(true)
                    .required(true)
                    .help("Vote account for the validator to remove from the pool"),
            )
            .arg(
                Arg::with_name("new_authority")
                    .long("new-authority")
                    .validator(is_pubkey)
                    .value_name("ADDRESS")
                    .takes_value(true)
                    .help("New authority to set as Staker and Withdrawer in the stake account removed from the pool.
                          Defaults to the client keypair."),
            )
            .arg(
                Arg::with_name("stake_receiver")
                    .long("stake-receiver")
                    .validator(is_pubkey)
                    .value_name("ADDRESS")
                    .takes_value(true)
                    .help("Stake account to receive SOL from the stake pool. Defaults to a new stake account."),
            )
        )
        .subcommand(SubCommand::with_name("increase-validator-stake")
            .about("Increase stake to a validator, drawing from the stake pool reserve. Must be signed by the pool staker.")
            .arg(
                Arg::with_name("pool")
                    .index(1)
                    .validator(is_pubkey)
                    .value_name("POOL_ADDRESS")
                    .takes_value(true)
                    .required(true)
                    .help("Stake pool address"),
            )
            .arg(
                Arg::with_name("vote_account")
                    .index(2)
                    .validator(is_pubkey)
                    .value_name("VOTE_ACCOUNT_ADDRESS")
                    .takes_value(true)
                    .required(true)
                    .help("Vote account for the validator to increase stake to"),
            )
            .arg(
                Arg::with_name("amount")
                    .index(3)
                    .validator(is_amount)
                    .value_name("AMOUNT")
                    .takes_value(true)
                    .help("Amount in SOL to add to the validator stake account. Must be at least the rent-exempt amount for a stake plus 1 SOL for merging."),
            )
        )
        .subcommand(SubCommand::with_name("decrease-validator-stake")
            .about("Decrease stake to a validator, splitting from the active stake. Must be signed by the pool staker.")
            .arg(
                Arg::with_name("pool")
                    .index(1)
                    .validator(is_pubkey)
                    .value_name("POOL_ADDRESS")
                    .takes_value(true)
                    .required(true)
                    .help("Stake pool address"),
            )
            .arg(
                Arg::with_name("vote_account")
                    .index(2)
                    .validator(is_pubkey)
                    .value_name("VOTE_ACCOUNT_ADDRESS")
                    .takes_value(true)
                    .required(true)
                    .help("Vote account for the validator to decrease stake from"),
            )
            .arg(
                Arg::with_name("amount")
                    .index(3)
                    .validator(is_amount)
                    .value_name("AMOUNT")
                    .takes_value(true)
                    .help("Amount in SOL to remove from the validator stake account. Must be at least the rent-exempt amount for a stake."),
            )
        )
        .subcommand(SubCommand::with_name("set-preferred-validator")
            .about("Set the preferred validator for deposits or withdrawals. Must be signed by the pool staker.")
            .arg(
                Arg::with_name("pool")
                    .index(1)
                    .validator(is_pubkey)
                    .value_name("POOL_ADDRESS")
                    .takes_value(true)
                    .required(true)
                    .help("Stake pool address"),
            )
            .arg(
                Arg::with_name("preferred_type")
                    .index(2)
                    .value_name("OPERATION")
                    .possible_values(&["deposit", "withdraw"]) // PreferredValidatorType enum
                    .takes_value(true)
                    .required(true)
                    .help("Operation for which to restrict the validator"),
            )
            .arg(
                Arg::with_name("vote_account")
                    .long("vote-account")
                    .validator(is_pubkey)
                    .value_name("VOTE_ACCOUNT_ADDRESS")
                    .takes_value(true)
                    .help("Vote account for the validator that users must deposit into."),
            )
            .arg(
                Arg::with_name("unset")
                    .long("unset")
                    .takes_value(false)
                    .help("Unset the preferred validator."),
            )
            .group(ArgGroup::with_name("validator")
                .arg("vote_account")
                .arg("unset")
                .required(true)
            )
        )
        .subcommand(SubCommand::with_name("deposit-stake")
            .about("Deposit active stake account into the stake pool in exchange for pool tokens")
            .arg(
                Arg::with_name("pool")
                    .index(1)
                    .validator(is_pubkey)
                    .value_name("POOL_ADDRESS")
                    .takes_value(true)
                    .required(true)
                    .help("Stake pool address"),
            )
            .arg(
                Arg::with_name("stake_account")
                    .index(2)
                    .validator(is_pubkey)
                    .value_name("STAKE_ACCOUNT_ADDRESS")
                    .takes_value(true)
                    .required(true)
                    .help("Stake address to join the pool"),
            )
            .arg(
                Arg::with_name("withdraw_authority")
                    .long("withdraw-authority")
                    .validator(is_valid_signer)
                    .value_name("KEYPAIR")
                    .takes_value(true)
                    .help("Withdraw authority for the stake account to be deposited. [default: cli config keypair]"),
            )
            .arg(
                Arg::with_name("token_receiver")
                    .long("token-receiver")
                    .validator(is_pubkey)
                    .value_name("ADDRESS")
                    .takes_value(true)
                    .help("Account to receive the minted pool tokens. \
                          Defaults to the token-owner's associated pool token account. \
                          Creates the account if it does not exist."),
            )
            .arg(
                Arg::with_name("referrer")
                    .validator(is_pubkey)
                    .value_name("ADDRESS")
                    .takes_value(true)
                    .help("Pool token account to receive the referral fees for deposits. \
                          Defaults to the token receiver."),
            )
        )
        .subcommand(SubCommand::with_name("deposit-all-stake")
            .about("Deposit all active stake accounts into the stake pool in exchange for pool tokens")
            .arg(
                Arg::with_name("pool")
                    .index(1)
                    .validator(is_pubkey)
                    .value_name("POOL_ADDRESS")
                    .takes_value(true)
                    .required(true)
                    .help("Stake pool address"),
            )
            .arg(
                Arg::with_name("stake_authority")
                    .index(2)
                    .validator(is_pubkey)
                    .value_name("ADDRESS")
                    .takes_value(true)
                    .required(true)
                    .help("Stake authority address to search for stake accounts"),
            )
            .arg(
                Arg::with_name("withdraw_authority")
                    .long("withdraw-authority")
                    .validator(is_valid_signer)
                    .value_name("KEYPAIR")
                    .takes_value(true)
                    .help("Withdraw authority for the stake account to be deposited. [default: cli config keypair]"),
            )
            .arg(
                Arg::with_name("token_receiver")
                    .long("token-receiver")
                    .validator(is_pubkey)
                    .value_name("ADDRESS")
                    .takes_value(true)
                    .help("Account to receive the minted pool tokens. \
                          Defaults to the token-owner's associated pool token account. \
                          Creates the account if it does not exist."),
            )
            .arg(
                Arg::with_name("referrer")
                    .validator(is_pubkey)
                    .value_name("ADDRESS")
                    .takes_value(true)
                    .help("Pool token account to receive the referral fees for deposits. \
                          Defaults to the token receiver."),
            )
        )
        .subcommand(SubCommand::with_name("deposit-sol")
            .about("Deposit SOL into the stake pool in exchange for pool tokens")
            .arg(
                Arg::with_name("pool")
                    .index(1)
                    .validator(is_pubkey)
                    .value_name("POOL_ADDRESS")
                    .takes_value(true)
                    .required(true)
                    .help("Stake pool address"),
            ).arg(
                Arg::with_name("amount")
                    .index(2)
                    .validator(is_amount)
                    .value_name("AMOUNT")
                    .takes_value(true)
                    .help("Amount in SOL to deposit into the stake pool reserve account."),
            )
            .arg(
                Arg::with_name("from")
                    .long("from")
                    .validator(is_valid_signer)
                    .value_name("KEYPAIR")
                    .takes_value(true)
                    .help("Source account of funds. [default: cli config keypair]"),
            )
            .arg(
                Arg::with_name("token_receiver")
                    .long("token-receiver")
                    .validator(is_pubkey)
                    .value_name("POOL_TOKEN_RECEIVER_ADDRESS")
                    .takes_value(true)
                    .help("Account to receive the minted pool tokens. \
                          Defaults to the token-owner's associated pool token account. \
                          Creates the account if it does not exist."),
            )
            .arg(
                Arg::with_name("referrer")
                    .long("referrer")
                    .validator(is_pubkey)
                    .value_name("REFERRER_TOKEN_ADDRESS")
                    .takes_value(true)
                    .help("Account to receive the referral fees for deposits. \
                          Defaults to the token receiver."),
            )
        )
        .subcommand(SubCommand::with_name("list")
            .about("List stake accounts managed by this pool")
            .arg(
                Arg::with_name("pool")
                    .index(1)
                    .validator(is_pubkey)
                    .value_name("POOL_ADDRESS")
                    .takes_value(true)
                    .required(true)
                    .help("Stake pool address."),
            )
        )
        .subcommand(SubCommand::with_name("update")
            .about("Updates all balances in the pool after validator stake accounts receive rewards.")
            .arg(
                Arg::with_name("pool")
                    .index(1)
                    .validator(is_pubkey)
                    .value_name("POOL_ADDRESS")
                    .takes_value(true)
                    .required(true)
                    .help("Stake pool address."),
            )
            .arg(
                Arg::with_name("force")
                    .long("force")
                    .takes_value(false)
                    .help("Update all balances, even if it has already been performed this epoch."),
            )
            .arg(
                Arg::with_name("no_merge")
                    .long("no-merge")
                    .takes_value(false)
                    .help("Do not automatically merge transient stakes. Useful if the stake pool is in an expected state, but the balances still need to be updated."),
            )
        )
        .subcommand(SubCommand::with_name("withdraw-stake")
            .about("Withdraw active stake from the stake pool in exchange for pool tokens")
            .arg(
                Arg::with_name("pool")
                    .index(1)
                    .validator(is_pubkey)
                    .value_name("POOL_ADDRESS")
                    .takes_value(true)
                    .required(true)
                    .help("Stake pool address."),
            )
            .arg(
                Arg::with_name("amount")
                    .index(2)
                    .validator(is_amount)
                    .value_name("AMOUNT")
                    .takes_value(true)
                    .required(true)
                    .help("Amount of pool tokens to withdraw for activated stake."),
            )
            .arg(
                Arg::with_name("pool_account")
                    .long("pool-account")
                    .validator(is_pubkey)
                    .value_name("ADDRESS")
                    .takes_value(true)
                    .help("Pool token account to withdraw tokens from. Defaults to the token-owner's associated token account."),
            )
            .arg(
                Arg::with_name("stake_receiver")
                    .long("stake-receiver")
                    .validator(is_pubkey)
                    .value_name("STAKE_ACCOUNT_ADDRESS")
                    .takes_value(true)
                    .requires("withdraw_from")
                    .help("Stake account from which to receive a stake from the stake pool. Defaults to a new stake account."),
            )
            .arg(
                Arg::with_name("vote_account")
                    .long("vote-account")
                    .validator(is_pubkey)
                    .value_name("VOTE_ACCOUNT_ADDRESS")
                    .takes_value(true)
                    .help("Validator to withdraw from. Defaults to the largest validator stakes in the pool."),
            )
            .arg(
                Arg::with_name("use_reserve")
                    .long("use-reserve")
                    .takes_value(false)
                    .help("Withdraw from the stake pool's reserve. Only possible if all validator stakes are at the minimum possible amount."),
            )
            .group(ArgGroup::with_name("withdraw_from")
                .arg("use_reserve")
                .arg("vote_account")
            )
        )
        .subcommand(SubCommand::with_name("withdraw-sol")
            .about("Withdraw SOL from the stake pool's reserve in exchange for pool tokens")
            .arg(
                Arg::with_name("pool")
                    .index(1)
                    .validator(is_pubkey)
                    .value_name("POOL_ADDRESS")
                    .takes_value(true)
                    .required(true)
                    .help("Stake pool address."),
            )
            .arg(
                Arg::with_name("sol_receiver")
                    .index(2)
                    .validator(is_valid_pubkey)
                    .value_name("SYSTEM_ACCOUNT_ADDRESS_OR_KEYPAIR")
                    .takes_value(true)
                    .required(true)
                    .help("System account to receive SOL from the stake pool. Defaults to the payer."),
            )
            .arg(
                Arg::with_name("amount")
                    .index(3)
                    .validator(is_amount)
                    .value_name("AMOUNT")
                    .takes_value(true)
                    .required(true)
                    .help("Amount of pool tokens to withdraw for SOL."),
            )
            .arg(
                Arg::with_name("pool_account")
                    .long("pool-account")
                    .validator(is_pubkey)
                    .value_name("ADDRESS")
                    .takes_value(true)
                    .help("Pool token account to withdraw tokens from. Defaults to the token-owner's associated token account."),
            )
        )
        .subcommand(SubCommand::with_name("set-manager")
            .about("Change manager or fee receiver account for the stake pool. Must be signed by the current manager.")
            .arg(
                Arg::with_name("pool")
                    .index(1)
                    .validator(is_pubkey)
                    .value_name("POOL_ADDRESS")
                    .takes_value(true)
                    .required(true)
                    .help("Stake pool address."),
            )
            .arg(
                Arg::with_name("new_manager")
                    .long("new-manager")
                    .validator(is_valid_signer)
                    .value_name("KEYPAIR")
                    .takes_value(true)
                    .help("Keypair for the new stake pool manager."),
            )
            .arg(
                Arg::with_name("new_fee_receiver")
                    .long("new-fee-receiver")
                    .validator(is_pubkey)
                    .value_name("ADDRESS")
                    .takes_value(true)
                    .help("Public key for the new account to set as the stake pool fee receiver."),
            )
            .group(ArgGroup::with_name("new_accounts")
                .arg("new_manager")
                .arg("new_fee_receiver")
                .required(true)
                .multiple(true)
            )
        )
        .subcommand(SubCommand::with_name("set-staker")
            .about("Change staker account for the stake pool. Must be signed by the manager or current staker.")
            .arg(
                Arg::with_name("pool")
                    .index(1)
                    .validator(is_pubkey)
                    .value_name("POOL_ADDRESS")
                    .takes_value(true)
                    .required(true)
                    .help("Stake pool address."),
            )
            .arg(
                Arg::with_name("new_staker")
                    .index(2)
                    .validator(is_pubkey)
                    .value_name("ADDRESS")
                    .takes_value(true)
                    .help("Public key for the new stake pool staker."),
            )
        )
        .subcommand(SubCommand::with_name("set-funding-authority")
            .about("Change one of the funding authorities for the stake pool. Must be signed by the manager.")
            .arg(
                Arg::with_name("pool")
                    .index(1)
                    .validator(is_pubkey)
                    .value_name("POOL_ADDRESS")
                    .takes_value(true)
                    .required(true)
                    .help("Stake pool address."),
            )
            .arg(
                Arg::with_name("funding_type")
                    .index(2)
                    .value_name("FUNDING_TYPE")
                    .possible_values(&["stake-deposit", "sol-deposit", "sol-withdraw"]) // FundingType enum
                    .takes_value(true)
                    .required(true)
                    .help("Funding type to be updated."),
            )
            .arg(
                Arg::with_name("new_authority")
                    .index(3)
                    .validator(is_pubkey)
                    .value_name("AUTHORITY_ADDRESS")
                    .takes_value(true)
                    .help("Public key for the new stake pool funding authority."),
            )
            .arg(
                Arg::with_name("unset")
                    .long("unset")
                    .takes_value(false)
                    .help("Unset the stake deposit authority. The program will use a program derived address.")
            )
            .group(ArgGroup::with_name("validator")
                .arg("new_authority")
                .arg("unset")
                .required(true)
            )
        )
        .subcommand(SubCommand::with_name("set-fee")
            .about("Change the [epoch/withdraw/stake deposit/sol deposit] fee assessed by the stake pool. Must be signed by the manager.")
            .arg(
                Arg::with_name("pool")
                    .index(1)
                    .validator(is_pubkey)
                    .value_name("POOL_ADDRESS")
                    .takes_value(true)
                    .required(true)
                    .help("Stake pool address."),
            )
            .arg(Arg::with_name("fee_type")
                .index(2)
                .value_name("FEE_TYPE")
                .possible_values(&["epoch", "stake-deposit", "sol-deposit", "stake-withdrawal", "sol-withdrawal", "treasury", "validator"]) // FeeType enum
                .takes_value(true)
                .required(true)
                .help("Fee type to be updated."),
            )
            .arg(
                Arg::with_name("fee_numerator")
                    .index(3)
                    .validator(is_parsable::<u64>)
                    .value_name("NUMERATOR")
                    .takes_value(true)
                    .required(true)
                    .help("Fee numerator, fee amount is numerator divided by denominator."),
            )
            .arg(
                Arg::with_name("fee_denominator")
                    .index(4)
                    .validator(is_parsable::<u64>)
                    .value_name("DENOMINATOR")
                    .takes_value(true)
                    .required(true)
                    .help("Fee denominator, fee amount is numerator divided by denominator."),
            )
        )
        .subcommand(SubCommand::with_name("set-referral-fee")
            .about("Change the referral fee assessed by the stake pool for stake deposits. Must be signed by the manager.")
            .arg(
                Arg::with_name("pool")
                    .index(1)
                    .validator(is_pubkey)
                    .value_name("POOL_ADDRESS")
                    .takes_value(true)
                    .required(true)
                    .help("Stake pool address."),
            )
            .arg(Arg::with_name("fee_type")
                .index(2)
                .value_name("FEE_TYPE")
                .possible_values(&["stake", "sol"]) // FeeType enum, kind of
                .takes_value(true)
                .required(true)
                .help("Fee type to be updated."),
            )
            .arg(
                Arg::with_name("fee")
                    .index(3)
                    .validator(is_valid_percentage)
                    .value_name("FEE_PERCENTAGE")
                    .takes_value(true)
                    .required(true)
                    .help("Fee percentage, maximum 100"),
            )
        )
        .subcommand(SubCommand::with_name("list-all")
            .about("List information about all stake pools")
        )
        .subcommand(SubCommand::with_name("deposit-liquidity-sol")
            .about("Deposit SOL into the stake pool liquidity")
            .arg(
                Arg::with_name("pool")
                    .index(1)
                    .validator(is_pubkey)
                    .value_name("POOL_ADDRESS")
                    .takes_value(true)
                    .required(true)
                    .help("Stake pool address"),
            )
            .arg(
                Arg::with_name("amount")
                    .index(2)
                    .validator(is_amount)
                    .value_name("AMOUNT")
                    .takes_value(true)
                    .help("Amount in SOL to deposit into the stake pool reserve account."),
            )
            .arg(
                Arg::with_name("from")
                    .long("from")
                    .validator(is_valid_signer)
                    .value_name("KEYPAIR")
                    .takes_value(true)
                    .help("Source account of funds. [default: cli config keypair]"),
            )
        )
        .subcommand(SubCommand::with_name("withdraw-liquidity-sol")
            .about("Withdraw SOL from the stake pool liquidity")
            .arg(
                Arg::with_name("pool")
                    .index(1)
                    .validator(is_pubkey)
                    .value_name("POOL_ADDRESS")
                    .takes_value(true)
                    .required(true)
                    .help("Stake pool address."),
            )
            .arg(
                Arg::with_name("sol_receiver")
                    .index(2)
                    .validator(is_valid_pubkey)
                    .value_name("SYSTEM_ACCOUNT_ADDRESS_OR_KEYPAIR")
                    .takes_value(true)
                    .required(true)
                    .help("System account to receive SOL from the stake pool. Defaults to the payer."),
            )
            .arg(
                Arg::with_name("amount")
                    .index(3)
                    .validator(is_amount)
                    .value_name("AMOUNT")
                    .takes_value(true)
                    .required(true)
                    .help("Amount of Sol to withdraw."),
            )
        )
        .subcommand(SubCommand::with_name("distribute-stake")
            .about("Distribute stake across existing validators")
            .arg(
                Arg::with_name("pool")
                    .index(1)
                    .validator(is_pubkey)
                    .value_name("POOL_ADDRESS")
                    .takes_value(true)
                    .required(true)
                    .help("Stake pool address."),
            )
            .arg(
                Arg::with_name("only-from-reserve")
                    .long("only-from-reserve")
                    .takes_value(false)
                    .help("Distribution of funds stored on the stake pool`s reserve account only"),

            )
        )
        .subcommand(SubCommand::with_name("change-validators")
            .about("Take necessary validators and change stake pool`s validator list")
            .arg(
                Arg::with_name("pool")
                    .index(1)
                    .validator(is_pubkey)
                    .value_name("POOL_ADDRESS")
                    .takes_value(true)
                    .required(true)
                    .help("Stake pool address."),
            )
        )
        .subcommand(SubCommand::with_name("withdraw-stake-for-subsequent-removing-validator")
            .about("Withdraw so many stake from validator to be able to remove the validator in next epoch")
            .arg(
                Arg::with_name("pool")
                    .index(1)
                    .validator(is_pubkey)
                    .value_name("POOL_ADDRESS")
                    .takes_value(true)
                    .required(true)
                    .help("Stake pool address."),
            )
            .arg(
                Arg::with_name("vote_account")
                    .index(2)
                    .validator(is_pubkey)
                    .value_name("VOTE_ACCOUNT_ADDRESS")
                    .takes_value(true)
                    .required(true)
                    .help("The validator vote account"),
            )
        )
        .subcommand(SubCommand::with_name("check-accounts-for-rent-exempt")
            .about("Check all stake pool`s accounts for rent exempt")
            .arg(
                Arg::with_name("pool")
                    .index(1)
                    .validator(is_pubkey)
                    .value_name("POOL_ADDRESS")
                    .takes_value(true)
                    .required(true)
                    .help("Stake pool address."),
            )
        )
        .subcommand(SubCommand::with_name("check-existing-validators")
            .about("Check existing in stake pool validator`s list validators")
        )
        .subcommand(SubCommand::with_name("create-community-token")
            .about("Create DAO`s Community token`s mint")
            .arg(
                Arg::with_name("pool")
                    .index(1)
                    .validator(is_pubkey)
                    .value_name("POOL_ADDRESS")
                    .takes_value(true)
                    .required(true)
                    .help("Stake pool address"),
            )
        )
        .subcommand(SubCommand::with_name("dao-strategy-deposit-sol")
            .about("Deposit SOL into the stake pool in exchange for pool tokens with existing DAO`s community tokens strategy")
            .arg(
                Arg::with_name("pool")
                    .index(1)
                    .validator(is_pubkey)
                    .value_name("POOL_ADDRESS")
                    .takes_value(true)
                    .required(true)
                    .help("Stake pool address"),
            ).arg(
                Arg::with_name("amount")
                    .index(2)
                    .validator(is_amount)
                    .value_name("AMOUNT")
                    .takes_value(true)
                    .help("Amount in SOL to deposit into the stake pool reserve account."),
            )
            .arg(
                Arg::with_name("from")
                    .long("from")
                    .validator(is_valid_signer)
                    .value_name("KEYPAIR")
                    .takes_value(true)
                    .help("Source account of funds. [default: cli config keypair]"),
            )
            .arg(
                Arg::with_name("pool_token_receiver")
                    .long("pool-token-receiver")
                    .validator(is_pubkey)
                    .value_name("POOL_TOKEN_RECEIVER_ADDRESS")
                    .takes_value(true)
                    .help("Account to receive the minted pool tokens. \
                          Defaults to the token-owner's associated pool token account. \
                          Creates the account if it does not exist."),
            )
            .arg(
                Arg::with_name("referrer")
                    .long("referrer")
                    .validator(is_pubkey)
                    .value_name("REFERRER_TOKEN_ADDRESS")
                    .takes_value(true)
                    .help("Account to receive the referral fees for deposits. \
                          Defaults to the token receiver."),
            )
        )
        .subcommand(SubCommand::with_name("dao-strategy-deposit-stake")
            .about("Deposit active stake account into the stake pool in exchange for pool tokens with existing DAO`s community tokens strategy.")
            .arg(
                Arg::with_name("pool")
                    .index(1)
                    .validator(is_pubkey)
                    .value_name("POOL_ADDRESS")
                    .takes_value(true)
                    .required(true)
                    .help("Stake pool address"),
            )
            .arg(
                Arg::with_name("stake_account")
                    .index(2)
                    .validator(is_pubkey)
                    .value_name("STAKE_ACCOUNT_ADDRESS")
                    .takes_value(true)
                    .required(true)
                    .help("Stake address to join the pool"),
            )
            .arg(
                Arg::with_name("withdraw_authority")
                    .long("withdraw-authority")
                    .validator(is_valid_signer)
                    .value_name("KEYPAIR")
                    .takes_value(true)
                    .help("Withdraw authority for the stake account to be deposited. [default: cli config keypair]"),
            )
            .arg(
                Arg::with_name("token_receiver")
                    .long("token-receiver")
                    .validator(is_pubkey)
                    .value_name("ADDRESS")
                    .takes_value(true)
                    .help("Account to receive the minted pool tokens. \
                          Defaults to the token-owner's associated pool token account. \
                          Creates the account if it does not exist."),
            )
            .arg(
                Arg::with_name("referrer")
                    .validator(is_pubkey)
                    .value_name("ADDRESS")
                    .takes_value(true)
                    .help("Pool token account to receive the referral fees for deposits. \
                          Defaults to the token receiver."),
            )
        )
        .subcommand(SubCommand::with_name("dao-strategy-deposit-all-stake")
        .about("Deposit all active stake accounts into the stake pool in exchange for pool tokens with existing DAO`s community tokens strategy")
        .arg(
            Arg::with_name("pool")
                .index(1)
                .validator(is_pubkey)
                .value_name("POOL_ADDRESS")
                .takes_value(true)
                .required(true)
                .help("Stake pool address"),
        )
        .arg(
            Arg::with_name("stake_authority")
                .index(2)
                .validator(is_pubkey)
                .value_name("ADDRESS")
                .takes_value(true)
                .required(true)
                .help("Stake authority address to search for stake accounts"),
        )
        .arg(
            Arg::with_name("withdraw_authority")
                .long("withdraw-authority")
                .validator(is_valid_signer)
                .value_name("KEYPAIR")
                .takes_value(true)
                .help("Withdraw authority for the stake account to be deposited. [default: cli config keypair]"),
        )
        .arg(
            Arg::with_name("token_receiver")
                .long("token-receiver")
                .validator(is_pubkey)
                .value_name("ADDRESS")
                .takes_value(true)
                .help("Account to receive the minted pool tokens. \
                      Defaults to the token-owner's associated pool token account. \
                      Creates the account if it does not exist."),
        )
        .arg(
            Arg::with_name("referrer")
                .validator(is_pubkey)
                .value_name("ADDRESS")
                .takes_value(true)
                .help("Pool token account to receive the referral fees for deposits. \
                      Defaults to the token receiver."),
        )
    )
        .subcommand(SubCommand::with_name("dao-strategy-withdraw-sol")
            .about("Withdraw SOL from the stake pool's reserve in exchange for pool tokens with existing DAO`s community tokens strategy")
            .arg(
                Arg::with_name("pool")
                    .index(1)
                    .validator(is_pubkey)
                    .value_name("POOL_ADDRESS")
                    .takes_value(true)
                    .required(true)
                    .help("Stake pool address."),
            )
            .arg(
                Arg::with_name("sol_receiver")
                    .index(2)
                    .validator(is_valid_pubkey)
                    .value_name("SYSTEM_ACCOUNT_ADDRESS_OR_KEYPAIR")
                    .takes_value(true)
                    .required(true)
                    .help("System account to receive SOL from the stake pool. Defaults to the payer."),
            )
            .arg(
                Arg::with_name("amount")
                    .index(3)
                    .validator(is_amount)
                    .value_name("AMOUNT")
                    .takes_value(true)
                    .required(true)
                    .help("Amount of pool tokens to withdraw for SOL."),
            )
            .arg(
                Arg::with_name("pool_account")
                    .long("pool-account")
                    .validator(is_pubkey)
                    .value_name("ADDRESS")
                    .takes_value(true)
                    .help("Pool token account to withdraw tokens from. Defaults to the token-owner's associated token account."),
            )
        )
        .subcommand(SubCommand::with_name("dao-strategy-distribute-community-tokens")
            .about("Distribute community tokens to stakers with existing DAO`s community tokens strategy")
            .arg(
                Arg::with_name("pool")
                    .index(1)
                    .validator(is_pubkey)
                    .value_name("POOL_ADDRESS")
                    .takes_value(true)
                    .required(true)
                    .help("Stake pool address"),
            )
        )
<<<<<<< HEAD
=======
        //DELETE after using!!!

        .subcommand(SubCommand::with_name("patch-community-tokens-counter")
            .about("This command is to be removed after using. Creates or modifies the community tokens counter using specified initial values")
            .arg(
                Arg::with_name("pool")
                    .index(1)
                    .validator(is_pubkey)
                    .value_name("POOL_ADDRESS")
                    .takes_value(true)
                    .required(true)
                    .help("Stake pool address"),
            )
        )
        .subcommand(SubCommand::with_name("show-validators-info")
            .about("Show comprehensive information about validators")
        )
>>>>>>> c07bb488
        .get_matches();

    let mut wallet_manager = None;
    let cli_config = if let Some(config_file) = matches.value_of("config_file") {
        solana_cli_config::Config::load(config_file).unwrap_or_default()
    } else {
        solana_cli_config::Config::default()
    };
    let config = {
        let json_rpc_url = value_t!(matches, "json_rpc_url", String)
            .unwrap_or_else(|_| cli_config.json_rpc_url.clone());

        let staker = get_signer(
            &matches,
            "staker",
            &cli_config.keypair_path,
            &mut wallet_manager,
            SignerFromPathConfig {
                allow_null_signer: false,
            },
        );

        let funding_authority = if matches.is_present("funding_authority") {
            Some(get_signer(
                &matches,
                "funding_authority",
                &cli_config.keypair_path,
                &mut wallet_manager,
                SignerFromPathConfig {
                    allow_null_signer: false,
                },
            ))
        } else {
            None
        };
        let manager = get_signer(
            &matches,
            "manager",
            &cli_config.keypair_path,
            &mut wallet_manager,
            SignerFromPathConfig {
                allow_null_signer: false,
            },
        );
        let token_owner = get_signer(
            &matches,
            "token_owner",
            &cli_config.keypair_path,
            &mut wallet_manager,
            SignerFromPathConfig {
                allow_null_signer: false,
            },
        );
        let fee_payer = get_signer(
            &matches,
            "fee_payer",
            &cli_config.keypair_path,
            &mut wallet_manager,
            SignerFromPathConfig {
                allow_null_signer: false,
            },
        );
        let verbose = matches.is_present("verbose");
        let output_format = matches
            .value_of("output_format")
            .map(|value| match value {
                "json" => OutputFormat::Json,
                "json-compact" => OutputFormat::JsonCompact,
                _ => unreachable!(),
            })
            .unwrap_or(if verbose {
                OutputFormat::DisplayVerbose
            } else {
                OutputFormat::Display
            });
        let dry_run = matches.is_present("dry_run");
        let no_update = matches.is_present("no_update");

        Config {
            rpc_client: RpcClient::new_with_commitment(json_rpc_url, CommitmentConfig::confirmed()),
            verbose,
            output_format,
            manager,
            staker,
            funding_authority,
            token_owner,
            fee_payer,
            dry_run,
            no_update,
        }
    };

    let _ = match matches.subcommand() {
        ("create-pool", Some(arg_matches)) => {
            let deposit_authority = keypair_of(arg_matches, "deposit_authority");
            let e_numerator = value_t_or_exit!(arg_matches, "epoch_fee_numerator", u64);
            let e_denominator = value_t_or_exit!(arg_matches, "epoch_fee_denominator", u64);
            let w_numerator = value_t!(arg_matches, "withdrawal_fee_numerator", u64);
            let w_denominator = value_t!(arg_matches, "withdrawal_fee_denominator", u64);
            let t_numerator = value_t!(arg_matches, "treasury_fee_numerator", u64);
            let t_denominator = value_t!(arg_matches, "treasury_fee_denominator", u64);
            let d_numerator = value_t!(arg_matches, "deposit_fee_numerator", u64);
            let d_denominator = value_t!(arg_matches, "deposit_fee_denominator", u64);
            let referral_fee = value_t!(arg_matches, "referral_fee", u8);
            let max_validators = value_t_or_exit!(arg_matches, "max_validators", u32);
            let pool_keypair = keypair_of(arg_matches, "pool_keypair");
            let validator_list_keypair = keypair_of(arg_matches, "validator_list_keypair");
            let mint_keypair = keypair_of(arg_matches, "mint_keypair");
            let reserve_keypair = keypair_of(arg_matches, "reserve_keypair");
            let treasury_keypair = keypair_of(arg_matches, "treasury_keypair");
            let with_community_token = arg_matches.is_present("with_community_token");
            let unsafe_fees = arg_matches.is_present("unsafe_fees");
            command_create_pool(
                &config,
                deposit_authority,
                Fee {
                    numerator: e_numerator,
                    denominator: e_denominator,
                },
                Fee {
                    numerator: w_numerator.unwrap_or(0),
                    denominator: w_denominator.unwrap_or(0),
                },
                Fee {
                    numerator: d_numerator.unwrap_or(0),
                    denominator: d_denominator.unwrap_or(0),
                },
                Fee {
                    numerator: t_numerator.unwrap_or(0),
                    denominator: t_denominator.unwrap_or(0),
                },
                referral_fee.unwrap_or(0),
                max_validators,
                pool_keypair,
                validator_list_keypair,
                mint_keypair,
                reserve_keypair,
                treasury_keypair,
                with_community_token,
                unsafe_fees,
            )
        }
        ("add-validator", Some(arg_matches)) => {
            let stake_pool_address = pubkey_of(arg_matches, "pool").unwrap();
            let vote_account_address = pubkey_of(arg_matches, "vote_account").unwrap();
            command_vsa_add(&config, &stake_pool_address, &vote_account_address)
        }
        ("remove-validator", Some(arg_matches)) => {
            let stake_pool_address = pubkey_of(arg_matches, "pool").unwrap();
            let vote_account = pubkey_of(arg_matches, "vote_account").unwrap();
            let new_authority = pubkey_of(arg_matches, "new_authority");
            let stake_receiver = pubkey_of(arg_matches, "stake_receiver");
            command_vsa_remove(
                &config,
                &stake_pool_address,
                &vote_account,
                &new_authority,
                &stake_receiver,
            )
        }
        ("increase-validator-stake", Some(arg_matches)) => {
            let stake_pool_address = pubkey_of(arg_matches, "pool").unwrap();
            let vote_account = pubkey_of(arg_matches, "vote_account").unwrap();
            let amount = value_t_or_exit!(arg_matches, "amount", f64);
            command_increase_validator_stake(&config, &stake_pool_address, &vote_account, amount)
        }
        ("decrease-validator-stake", Some(arg_matches)) => {
            let stake_pool_address = pubkey_of(arg_matches, "pool").unwrap();
            let vote_account = pubkey_of(arg_matches, "vote_account").unwrap();
            let amount = value_t_or_exit!(arg_matches, "amount", f64);
            command_decrease_validator_stake(&config, &stake_pool_address, &vote_account, amount)
        }
        ("set-preferred-validator", Some(arg_matches)) => {
            let stake_pool_address = pubkey_of(arg_matches, "pool").unwrap();
            let preferred_type = match arg_matches.value_of("preferred_type").unwrap() {
                "deposit" => PreferredValidatorType::Deposit,
                "withdraw" => PreferredValidatorType::Withdraw,
                _ => unreachable!(),
            };
            let vote_account = pubkey_of(arg_matches, "vote_account");
            let _unset = arg_matches.is_present("unset");
            // since unset and vote_account can't both be set, if unset is set
            // then vote_account will be None, which is valid for the program
            command_set_preferred_validator(
                &config,
                &stake_pool_address,
                preferred_type,
                vote_account,
            )
        }
        ("deposit-stake", Some(arg_matches)) => {
            let stake_pool_address = pubkey_of(arg_matches, "pool").unwrap();
            let stake_account = pubkey_of(arg_matches, "stake_account").unwrap();
            let token_receiver: Option<Pubkey> = pubkey_of(arg_matches, "token_receiver");
            let referrer: Option<Pubkey> = pubkey_of(arg_matches, "referrer");
            let withdraw_authority = get_signer(
                arg_matches,
                "withdraw_authority",
                &cli_config.keypair_path,
                &mut wallet_manager,
                SignerFromPathConfig {
                    allow_null_signer: false,
                },
            );
            command_deposit_stake(
                &config,
                &stake_pool_address,
                &stake_account,
                withdraw_authority,
                &token_receiver,
                &referrer,
            )
        }
        ("deposit-sol", Some(arg_matches)) => {
            let stake_pool_address = pubkey_of(arg_matches, "pool").unwrap();
            let token_receiver: Option<Pubkey> = pubkey_of(arg_matches, "token_receiver");
            let referrer: Option<Pubkey> = pubkey_of(arg_matches, "referrer");
            let from = keypair_of(arg_matches, "from");
            let amount = value_t_or_exit!(arg_matches, "amount", f64);
            command_deposit_sol(
                &config,
                &stake_pool_address,
                &from,
                &token_receiver,
                &referrer,
                amount,
            )
        }
        ("list", Some(arg_matches)) => {
            let stake_pool_address = pubkey_of(arg_matches, "pool").unwrap();
            command_list(&config, &stake_pool_address)
        }
        ("update", Some(arg_matches)) => {
            let stake_pool_address = pubkey_of(arg_matches, "pool").unwrap();
            let no_merge = arg_matches.is_present("no_merge");
            let force = arg_matches.is_present("force");
            command_update(&config, &stake_pool_address, force, no_merge)
        }
        ("withdraw-stake", Some(arg_matches)) => {
            let stake_pool_address = pubkey_of(arg_matches, "pool").unwrap();
            let vote_account = pubkey_of(arg_matches, "vote_account");
            let pool_account = pubkey_of(arg_matches, "pool_account");
            let pool_amount = value_t_or_exit!(arg_matches, "amount", f64);
            let stake_receiver = pubkey_of(arg_matches, "stake_receiver");
            let use_reserve = arg_matches.is_present("use_reserve");
            command_withdraw_stake(
                &config,
                &stake_pool_address,
                use_reserve,
                &vote_account,
                &stake_receiver,
                &pool_account,
                pool_amount,
            )
        }
        ("withdraw-sol", Some(arg_matches)) => {
            let stake_pool_address = pubkey_of(arg_matches, "pool").unwrap();
            let pool_account = pubkey_of(arg_matches, "pool_account");
            let pool_amount = value_t_or_exit!(arg_matches, "amount", f64);
            let sol_receiver = get_signer(
                arg_matches,
                "sol_receiver",
                &cli_config.keypair_path,
                &mut wallet_manager,
                SignerFromPathConfig {
                    allow_null_signer: true,
                },
            )
            .pubkey();
            command_withdraw_sol(
                &config,
                &stake_pool_address,
                &pool_account,
                &sol_receiver,
                pool_amount,
            )
        }
        ("set-manager", Some(arg_matches)) => {
            let stake_pool_address = pubkey_of(arg_matches, "pool").unwrap();
            let new_manager: Option<Keypair> = keypair_of(arg_matches, "new_manager");
            let new_fee_receiver: Option<Pubkey> = pubkey_of(arg_matches, "new_fee_receiver");
            command_set_manager(
                &config,
                &stake_pool_address,
                &new_manager,
                &new_fee_receiver,
            )
        }
        ("set-staker", Some(arg_matches)) => {
            let stake_pool_address = pubkey_of(arg_matches, "pool").unwrap();
            let new_staker = pubkey_of(arg_matches, "new_staker").unwrap();
            command_set_staker(&config, &stake_pool_address, &new_staker)
        }
        ("set-funding-authority", Some(arg_matches)) => {
            let stake_pool_address = pubkey_of(arg_matches, "pool").unwrap();
            let new_authority = pubkey_of(arg_matches, "new_authority");
            let funding_type = match arg_matches.value_of("funding_type").unwrap() {
                "sol-deposit" => FundingType::SolDeposit,
                "stake-deposit" => FundingType::StakeDeposit,
                "sol-withdraw" => FundingType::SolWithdraw,
                _ => unreachable!(),
            };
            let _unset = arg_matches.is_present("unset");
            command_set_funding_authority(&config, &stake_pool_address, new_authority, funding_type)
        }
        ("set-fee", Some(arg_matches)) => {
            let stake_pool_address = pubkey_of(arg_matches, "pool").unwrap();
            let numerator = value_t_or_exit!(arg_matches, "fee_numerator", u64);
            let denominator = value_t_or_exit!(arg_matches, "fee_denominator", u64);
            let new_fee = Fee {
                denominator,
                numerator,
            };
            match arg_matches.value_of("fee_type").unwrap() {
                "epoch" => command_set_fee(&config, &stake_pool_address, FeeType::Epoch(new_fee)),
                "stake-deposit" => {
                    command_set_fee(&config, &stake_pool_address, FeeType::StakeDeposit(new_fee))
                }
                "sol-deposit" => {
                    command_set_fee(&config, &stake_pool_address, FeeType::SolDeposit(new_fee))
                }
                "stake-withdrawal" => command_set_fee(
                    &config,
                    &stake_pool_address,
                    FeeType::StakeWithdrawal(new_fee),
                ),
                "sol-withdrawal" => command_set_fee(
                    &config,
                    &stake_pool_address,
                    FeeType::SolWithdrawal(new_fee),
                ),
                "treasury" => {
                    command_set_fee(&config, &stake_pool_address, FeeType::Treasury(new_fee))
                }
                _ => unreachable!(),
            }
        }
        ("set-referral-fee", Some(arg_matches)) => {
            let stake_pool_address = pubkey_of(arg_matches, "pool").unwrap();
            let fee = value_t_or_exit!(arg_matches, "fee", u8);
            assert!(
                fee <= 100u8,
                "Invalid fee {}%. Fee needs to be in range [0-100]",
                fee
            );
            let fee_type = match arg_matches.value_of("fee_type").unwrap() {
                "sol" => FeeType::SolReferral(fee),
                "stake" => FeeType::StakeReferral(fee),
                _ => unreachable!(),
            };
            command_set_fee(&config, &stake_pool_address, fee_type)
        }
        ("list-all", _) => command_list_all_pools(&config),
        ("deposit-all-stake", Some(arg_matches)) => {
            let stake_pool_address = pubkey_of(arg_matches, "pool").unwrap();
            let stake_authority = pubkey_of(arg_matches, "stake_authority").unwrap();
            let token_receiver: Option<Pubkey> = pubkey_of(arg_matches, "token_receiver");
            let referrer: Option<Pubkey> = pubkey_of(arg_matches, "referrer");
            let withdraw_authority = get_signer(
                arg_matches,
                "withdraw_authority",
                &cli_config.keypair_path,
                &mut wallet_manager,
                SignerFromPathConfig {
                    allow_null_signer: false,
                },
            );
            command_deposit_all_stake(
                &config,
                &stake_pool_address,
                &stake_authority,
                withdraw_authority,
                &token_receiver,
                &referrer,
            )
        }
        ("deposit-liquidity-sol", Some(arg_matches)) => {
            let stake_pool_address = pubkey_of(arg_matches, "pool").unwrap();
            let from = keypair_of(arg_matches, "from");
            let amount = value_t_or_exit!(arg_matches, "amount", f64);
            command_deposit_liquidity_sol(&config, &stake_pool_address, &from, amount)
        }
        ("withdraw-liquidity-sol", Some(arg_matches)) => {
            let stake_pool_address = pubkey_of(arg_matches, "pool").unwrap();
            let amount = value_t_or_exit!(arg_matches, "amount", f64);
            let sol_receiver = get_signer(
                arg_matches,
                "sol_receiver",
                &cli_config.keypair_path,
                &mut wallet_manager,
                SignerFromPathConfig {
                    allow_null_signer: true,
                },
            )
            .pubkey();
            command_withdraw_liquidity_sol(&config, &stake_pool_address, &sol_receiver, amount)
        }
        ("distribute-stake", Some(arg_matches)) => {
            let stake_pool_address = pubkey_of(arg_matches, "pool").unwrap();
            let only_from_reserve = arg_matches.is_present("only-from-reserve");

            command_distribute_stake(&config, &stake_pool_address, only_from_reserve)
        }
        ("withdraw-stake-for-subsequent-removing-validator", Some(arg_matches)) => {
            let stake_pool_address = pubkey_of(arg_matches, "pool").unwrap();
            let vote_account_address = pubkey_of(arg_matches, "vote_account").unwrap();
            command_withdraw_stake_for_subsequent_removing_validator(
                &config,
                &stake_pool_address,
                &vote_account_address,
            )
        }
        ("check-accounts-for-rent-exempt", Some(arg_matches)) => {
            let stake_pool_address = pubkey_of(arg_matches, "pool").unwrap();
            command_check_accounts_for_rent_exempt(&config, &stake_pool_address)
        }
        ("check-existing-validators", Some(_arg_matches)) => command_check_existing_validators(),
        ("create-community-token", Some(arg_matches)) => {
            let stake_pool_address = pubkey_of(arg_matches, "pool").unwrap();
            command_create_community_token(&config, &stake_pool_address)
        }
        ("dao-strategy-deposit-sol", Some(arg_matches)) => {
            let stake_pool_address = pubkey_of(arg_matches, "pool").unwrap();
            let pool_token_receiver: Option<Pubkey> = pubkey_of(arg_matches, "pool_token_receiver");
            let referrer: Option<Pubkey> = pubkey_of(arg_matches, "referrer");
            let from = keypair_of(arg_matches, "from");
            let amount = value_t_or_exit!(arg_matches, "amount", f64);
            command_dao_strategy_deposit_sol(
                &config,
                &stake_pool_address,
                &from,
                &pool_token_receiver,
                &referrer,
                amount,
            )
        }
        ("dao-strategy-deposit-stake", Some(arg_matches)) => {
            let stake_pool_address = pubkey_of(arg_matches, "pool").unwrap();
            let stake_account = pubkey_of(arg_matches, "stake_account").unwrap();
            let token_receiver: Option<Pubkey> = pubkey_of(arg_matches, "token_receiver");
            let referrer: Option<Pubkey> = pubkey_of(arg_matches, "referrer");
            let withdraw_authority = get_signer(
                arg_matches,
                "withdraw_authority",
                &cli_config.keypair_path,
                &mut wallet_manager,
                SignerFromPathConfig {
                    allow_null_signer: false,
                },
            );
            command_dao_strategy_deposit_stake(
                &config,
                &stake_pool_address,
                &stake_account,
                withdraw_authority,
                &token_receiver,
                &referrer,
            )
        }
        ("dao-strategy-deposit-all-stake", Some(arg_matches)) => {
            let stake_pool_address = pubkey_of(arg_matches, "pool").unwrap();
            let stake_authority = pubkey_of(arg_matches, "stake_authority").unwrap();
            let token_receiver: Option<Pubkey> = pubkey_of(arg_matches, "token_receiver");
            let referrer: Option<Pubkey> = pubkey_of(arg_matches, "referrer");
            let withdraw_authority = get_signer(
                arg_matches,
                "withdraw_authority",
                &cli_config.keypair_path,
                &mut wallet_manager,
                SignerFromPathConfig {
                    allow_null_signer: false,
                },
            );
            command_dao_strategy_deposit_all_stake(
                &config,
                &stake_pool_address,
                &stake_authority,
                withdraw_authority,
                &token_receiver,
                &referrer,
            )
        }
        ("dao-strategy-withdraw-sol", Some(arg_matches)) => {
            let stake_pool_address = pubkey_of(arg_matches, "pool").unwrap();
            let pool_account = pubkey_of(arg_matches, "pool_account");
            let pool_amount = value_t_or_exit!(arg_matches, "amount", f64);
            let sol_receiver = get_signer(
                arg_matches,
                "sol_receiver",
                &cli_config.keypair_path,
                &mut wallet_manager,
                SignerFromPathConfig {
                    allow_null_signer: true,
                },
            )
            .pubkey();
            command_dao_strategy_withdraw_sol(
                &config,
                &stake_pool_address,
                &pool_account,
                &sol_receiver,
                pool_amount,
            )
        }
        ("dao-strategy-withdraw-stake", Some(arg_matches)) => {
            let stake_pool_address = pubkey_of(arg_matches, "pool").unwrap();
            let vote_account = pubkey_of(arg_matches, "vote_account");
            let pool_account = pubkey_of(arg_matches, "pool_account");
            let pool_amount = value_t_or_exit!(arg_matches, "amount", f64);
            let stake_receiver = pubkey_of(arg_matches, "stake_receiver");
            let use_reserve = arg_matches.is_present("use_reserve");
            command_dao_strategy_withdraw_stake(
                &config,
                &stake_pool_address,
                use_reserve,
                &vote_account,
                &stake_receiver,
                &pool_account,
                pool_amount,
            )
        }
        ("dao-strategy-distribute-community-tokens", Some(arg_matches)) => {
            let stake_pool_address = pubkey_of(arg_matches, "pool").unwrap();
            command_dao_strategy_distribute_community_tokens(&config, &stake_pool_address)
        }
<<<<<<< HEAD
=======
        ("patch-community-tokens-counter", Some(arg_matches)) => {        // TODO DELETE AFTER EXECUTION
            let stake_pool_address = pubkey_of(arg_matches, "pool").unwrap();
            command_patch_community_tokens_counter(&config, &stake_pool_address)
        }
        ("show-validators-info", _) => command_show_validators_info(&config),
>>>>>>> c07bb488
        _ => unreachable!(),
    }
    .map_err(|err| {
        eprintln!("{}", err);
        exit(1);
    });
}<|MERGE_RESOLUTION|>--- conflicted
+++ resolved
@@ -5243,26 +5243,9 @@
                     .help("Stake pool address"),
             )
         )
-<<<<<<< HEAD
-=======
-        //DELETE after using!!!
-
-        .subcommand(SubCommand::with_name("patch-community-tokens-counter")
-            .about("This command is to be removed after using. Creates or modifies the community tokens counter using specified initial values")
-            .arg(
-                Arg::with_name("pool")
-                    .index(1)
-                    .validator(is_pubkey)
-                    .value_name("POOL_ADDRESS")
-                    .takes_value(true)
-                    .required(true)
-                    .help("Stake pool address"),
-            )
-        )
         .subcommand(SubCommand::with_name("show-validators-info")
             .about("Show comprehensive information about validators")
         )
->>>>>>> c07bb488
         .get_matches();
 
     let mut wallet_manager = None;
@@ -5788,14 +5771,7 @@
             let stake_pool_address = pubkey_of(arg_matches, "pool").unwrap();
             command_dao_strategy_distribute_community_tokens(&config, &stake_pool_address)
         }
-<<<<<<< HEAD
-=======
-        ("patch-community-tokens-counter", Some(arg_matches)) => {        // TODO DELETE AFTER EXECUTION
-            let stake_pool_address = pubkey_of(arg_matches, "pool").unwrap();
-            command_patch_community_tokens_counter(&config, &stake_pool_address)
-        }
         ("show-validators-info", _) => command_show_validators_info(&config),
->>>>>>> c07bb488
         _ => unreachable!(),
     }
     .map_err(|err| {
